# BigQuery

Setting up the BigQuery destination connector involves setting up the data loading method (BigQuery Standard method and Google Cloud Storage bucket) and configuring the BigQuery destination connector using the Airbyte UI.

This page guides you through setting up the BigQuery destination connector.

## Prerequisites

- For Airbyte Open Source users using the [Postgres](https://docs.airbyte.com/integrations/sources/postgres) source connector, [upgrade](https://docs.airbyte.com/operator-guides/upgrading-airbyte/) your Airbyte platform to version `v0.40.0-alpha` or newer and upgrade your BigQuery connector to version `1.1.14` or newer
- [A Google Cloud project with BigQuery enabled](https://cloud.google.com/bigquery/docs/quickstarts/query-public-dataset-console)
- [A BigQuery dataset](https://cloud.google.com/bigquery/docs/quickstarts/quickstart-web-ui#create_a_dataset) to sync data to.

  **Note:** Queries written in BigQuery can only reference datasets in the same physical location. If you plan on combining the data that Airbyte syncs with data from other datasets in your queries, create the datasets in the same location on Google Cloud. For more information, read [Introduction to Datasets](https://cloud.google.com/bigquery/docs/datasets-intro)

- (Required for Airbyte Cloud; Optional for Airbyte Open Source) A Google Cloud [Service Account](https://cloud.google.com/iam/docs/service-accounts) with the [`BigQuery User`](https://cloud.google.com/bigquery/docs/access-control#bigquery) and [`BigQuery Data Editor`](https://cloud.google.com/bigquery/docs/access-control#bigquery) roles and the [Service Account Key in JSON format](https://cloud.google.com/iam/docs/creating-managing-service-account-keys).

## Connector modes

While setting up the connector, you can configure it in the following modes:

- **BigQuery**: Produces a normalized output by storing the JSON blob data in `_airbyte_raw_*` tables and then transforming and normalizing the data into separate tables, potentially `exploding` nested streams into their own tables if basic normalization is configured.
- **BigQuery (Denormalized)**: Leverages BigQuery capabilities with Structured and Repeated fields to produce a single "big" table per stream. Airbyte does not support normalization for this option at this time.

## Setup guide

### Step 1: Set up a data loading method

Although you can load data using BigQuery's [`INSERTS`](https://cloud.google.com/bigquery/docs/reference/standard-sql/dml-syntax), we highly recommend using a [Google Cloud Storage bucket](https://cloud.google.com/storage/docs/introduction) not only for performance and cost but reliability since larger datasets are prone to more failures when using standard inserts.

#### (Recommended) Using a Google Cloud Storage bucket

To use a Google Cloud Storage bucket:

1. [Create a Cloud Storage bucket](https://cloud.google.com/storage/docs/creating-buckets) with the Protection Tools set to `none` or `Object versioning`. Make sure the bucket does not have a [retention policy](https://cloud.google.com/storage/docs/samples/storage-set-retention-policy).
2. [Create an HMAC key and access ID](https://cloud.google.com/storage/docs/authentication/managing-hmackeys#create).
3. Grant the [`Storage Object Admin` role](https://cloud.google.com/storage/docs/access-control/iam-roles#standard-roles) to the Google Cloud [Service Account](https://cloud.google.com/iam/docs/service-accounts).
4. Make sure your Cloud Storage bucket is accessible from the machine running Airbyte. The easiest way to verify if Airbyte is able to connect to your bucket is via the check connection tool in the UI.

Your bucket must be encrypted using a Google-managed encryption key (this is the default setting when creating a new bucket). We currently do not support buckets using customer-managed encryption keys (CMEK). You can view this setting under the "Configuration" tab of your GCS bucket, in the `Encryption type` row.

#### Using `INSERT`

You can use BigQuery's [`INSERT`](https://cloud.google.com/bigquery/docs/reference/standard-sql/dml-syntax) statement to upload data directly from your source to BigQuery. While this is faster to set up initially, we strongly recommend not using this option for anything other than a quick demo. Due to the Google BigQuery SDK client limitations, using `INSERT` is 10x slower than using a Google Cloud Storage bucket, and you may see some failures for big datasets and slow sources (For example, if reading from a source takes more than 10-12 hours). For more details, refer to https://github.com/airbytehq/airbyte/issues/3549

### Step 2: Set up the BigQuery connector

1. Log into your [Airbyte Cloud](https://cloud.airbyte.com/workspaces) or Airbyte Open Source account.
2. Click **Destinations** and then click **+ New destination**.
3. On the Set up the destination page, select **BigQuery** or **BigQuery (denormalized typed struct)** from the **Destination type** dropdown depending on whether you want to set up the connector in [BigQuery](#connector-modes) or [BigQuery (Denormalized)](#connector-modes) mode.
4. Enter the name for the BigQuery connector.
5. For **Project ID**, enter your [Google Cloud project ID](https://cloud.google.com/resource-manager/docs/creating-managing-projects#identifying_projects).
6. For **Dataset Location**, select the location of your BigQuery dataset.
   :::warning
   You cannot change the location later.
   :::
7. For **Default Dataset ID**, enter the BigQuery [Dataset ID](https://cloud.google.com/bigquery/docs/datasets#create-dataset).
8. For **Loading Method**, select [Standard Inserts](#using-insert) or [GCS Staging](#recommended-using-a-google-cloud-storage-bucket).
   :::tip
   We recommend using the GCS Staging option.
   :::
9. For **Service Account Key JSON (Required for cloud, optional for open-source)**, enter the Google Cloud [Service Account Key in JSON format](https://cloud.google.com/iam/docs/creating-managing-service-account-keys).
10. For **Transformation Query Run Type (Optional)**, select **interactive** to have [BigQuery run interactive query jobs](https://cloud.google.com/bigquery/docs/running-queries#queries) or **batch** to have [BigQuery run batch queries](https://cloud.google.com/bigquery/docs/running-queries#batch).

    :::note
    Interactive queries are executed as soon as possible and count towards daily concurrent quotas and limits, while batch queries are executed as soon as idle resources are available in the BigQuery shared resource pool. If BigQuery hasn't started the query within 24 hours, BigQuery changes the job priority to interactive. Batch queries don't count towards your concurrent rate limit, making it easier to start many queries at once.
    :::

11. For **Google BigQuery Client Chunk Size (Optional)**, use the default value of 15 MiB. Later, if you see networking or memory management problems with the sync (specifically on the destination), try decreasing the chunk size. In that case, the sync will be slower but more likely to succeed.

## Supported sync modes

The BigQuery destination connector supports the following [sync modes](https://docs.airbyte.com/cloud/core-concepts#connection-sync-modes):

- Full Refresh Sync
- Incremental - Append Sync
- Incremental - Append + Deduped

## Output schema

Airbyte outputs each stream into its own table in BigQuery. Each table contains three columns:

- `_airbyte_ab_id`: A UUID assigned by Airbyte to each event that is processed. The column type in BigQuery is `String`.
- `_airbyte_emitted_at`: A timestamp representing when the event was pulled from the data source. The column type in BigQuery is `Timestamp`.
- `_airbyte_data`: A JSON blob representing the event data. The column type in BigQuery is `String`.

The output tables in BigQuery are partitioned and clustered by the Time-unit column `_airbyte_emitted_at` at a daily granularity. Partitions boundaries are based on UTC time.
This is useful to limit the number of partitions scanned when querying these partitioned tables, by using a predicate filter (a `WHERE` clause). Filters on the partitioning column are used to prune the partitions and reduce the query cost. (The parameter **Require partition filter** is not enabled by Airbyte, but you may toggle it by updating the produced tables.)

## BigQuery Naming Conventions

Follow [BigQuery Datasets Naming conventions](https://cloud.google.com/bigquery/docs/datasets#dataset-naming).

Airbyte converts any invalid characters into `_` characters when writing data. However, since datasets that begin with `_` are hidden on the BigQuery Explorer panel, Airbyte prepends the namespace with `n` for converted namespaces.

## Data type map

| Airbyte type                        | BigQuery type | BigQuery denormalized type |
| :---------------------------------- | :------------ | :------------------------- |
| DATE                                | DATE          | DATE                       |
| STRING (BASE64)                     | STRING        | STRING                     |
| NUMBER                              | FLOAT         | NUMBER                     |
| OBJECT                              | STRING        | RECORD                     |
| STRING                              | STRING        | STRING                     |
| BOOLEAN                             | BOOLEAN       | BOOLEAN                    |
| INTEGER                             | INTEGER       | INTEGER                    |
| STRING (BIG_NUMBER)                 | STRING        | STRING                     |
| STRING (BIG_INTEGER)                | STRING        | STRING                     |
| ARRAY                               | REPEATED      | REPEATED                   |
| STRING (TIMESTAMP_WITH_TIMEZONE)    | TIMESTAMP     | DATETIME                   |
| STRING (TIMESTAMP_WITHOUT_TIMEZONE) | TIMESTAMP     | DATETIME                   |

## Troubleshooting permission issues

The service account does not have the proper permissions.

- Make sure the BigQuery service account has `BigQuery User` and `BigQuery Data Editor` roles or equivalent permissions as those two roles.
- If the GCS staging mode is selected, ensure the BigQuery service account has the right permissions to the GCS bucket and path or the `Cloud Storage Admin` role, which includes a superset of the required permissions.

The HMAC key is wrong.

- Make sure the HMAC key is created for the BigQuery service account, and the service account has permission to access the GCS bucket and path.

## Tutorials

Now that you have set up the BigQuery destination connector, check out the following BigQuery tutorials:

- [Export Google Analytics data to BigQuery](https://airbyte.com/tutorials/export-google-analytics-to-bigquery)
- [Load data from Facebook Ads to BigQuery](https://airbyte.com/tutorials/facebook-ads-to-bigquery)
- [Replicate Salesforce data to BigQuery](https://airbyte.com/tutorials/replicate-salesforce-data-to-bigquery)
- [Partition and cluster BigQuery tables with Airbyte and dbt](https://airbyte.com/tutorials/bigquery-partition-cluster)

## Changelog

| Version | Date       | Pull Request                                               | Subject                                                                                                                                                         |
<<<<<<< HEAD
| :------ | :--------- | :--------------------------------------------------------- | :-------------------------------------------------------------------------------------------------------------------------------------------------------------- |
| 2.0.17  | 2023-09-26 | [\#30779](https://github.com/airbytehq/airbyte/pull/30779) | Final table PK columns become non-null and skip check for null PKs in raw records (performance)                                                                 |
=======
|:--------|:-----------|:-----------------------------------------------------------|:----------------------------------------------------------------------------------------------------------------------------------------------------------------|
| 2.0.19  | 2023-09-26 | [\#30775](https://github.com/airbytehq/airbyte/pull/30775  | Increase async block size                                                                                                                                       |
| 2.0.18  | 2023-09-27 | [\#30739](https://github.com/airbytehq/airbyte/pull/30739) | Fix column name collision detection                                                                                                                             |
| 2.0.17  | 2023-09-26 | [\#30696](https://github.com/airbytehq/airbyte/pull/30696) | Attempt unsafe typing operations with an exception clause                                                                                                       |
>>>>>>> 0537dde7
| 2.0.16  | 2023-09-22 | [\#30697](https://github.com/airbytehq/airbyte/pull/30697) | Improve resiliency to unclean exit during schema change                                                                                                         |
| 2.0.15  | 2023-09-21 | [\#30640](https://github.com/airbytehq/airbyte/pull/30640) | Handle streams with identical name and namespace                                                                                                                |
| 2.0.14  | 2023-09-20 | [\#30069](https://github.com/airbytehq/airbyte/pull/30069) | Staging destination async                                                                                                                                       |
| 2.0.13  | 2023-09-19 | [\#30592](https://github.com/airbytehq/airbyte/pull/30592) | Internal code changes                                                                                                                                           |
| 2.0.12  | 2023-09-19 | [\#30319](https://github.com/airbytehq/airbyte/pull/30319) | Improved testing                                                                                                                                                |
| 2.0.11  | 2023-09-18 | [\#30551](https://github.com/airbytehq/airbyte/pull/30551) | GCS Staging is first loading method option                                                                                                                      |
| 2.0.10  | 2023-09-15 | [\#30491](https://github.com/airbytehq/airbyte/pull/30491) | Improve error message display                                                                                                                                   |
| 2.0.9   | 2023-09-14 | [\#30439](https://github.com/airbytehq/airbyte/pull/30439) | Fix a transient error                                                                                                                                           |
| 2.0.8   | 2023-09-12 | [\#30364](https://github.com/airbytehq/airbyte/pull/30364) | Add log message                                                                                                                                                 |
| 2.0.7   | 2023-08-29 | [\#29878](https://github.com/airbytehq/airbyte/pull/29878) | Internal code changes                                                                                                                                           |
| 2.0.6   | 2023-09-05 | [\#29917](https://github.com/airbytehq/airbyte/pull/29917) | Improve performance by changing metadata error array construction from ARRAY_CONCAT to ARRAY_AGG                                                                |
| 2.0.5   | 2023-08-31 | [\#30020](https://github.com/airbytehq/airbyte/pull/30020) | Run typing and deduping tasks in parallel                                                                                                                       |
| 2.0.4   | 2023-09-05 | [\#30117](https://github.com/airbytehq/airbyte/pull/30117) | Type and Dedupe at sync start and then every 6 hours                                                                                                            |
| 2.0.3   | 2023-09-01 | [\#30056](https://github.com/airbytehq/airbyte/pull/30056) | Internal refactor, no behavior change                                                                                                                           |
| 2.0.2   | 2023-09-01 | [\#30120](https://github.com/airbytehq/airbyte/pull/30120) | Improve performance on very wide streams by skipping SAFE_CAST on strings                                                                                       |
| 2.0.1   | 2023-08-29 | [\#29972](https://github.com/airbytehq/airbyte/pull/29972) | Publish a new version to supersede old v2.0.0                                                                                                                   |
| 2.0.0   | 2023-08-27 | [\#29783](https://github.com/airbytehq/airbyte/pull/29783) | Destinations V2                                                                                                                                                 |
| 1.10.2  | 2023-08-24 | [\#29805](https://github.com/airbytehq/airbyte/pull/29805) | Destinations v2: Don't soft reset in migration                                                                                                                  |
| 1.10.1  | 2023-08-23 | [\#29774](https://github.com/airbytehq/airbyte/pull/29774) | Destinations v2: Don't soft reset overwrite syncs                                                                                                               |
| 1.10.0  | 2023-08-21 | [\#29636](https://github.com/airbytehq/airbyte/pull/29636) | Destinations v2: Several Critical Bug Fixes (cursorless dedup, improved floating-point handling, improved special characters handling; improved error handling) |
| 1.9.1   | 2023-08-21 | [\#28687](https://github.com/airbytehq/airbyte/pull/28687) | Under the hood: Add dependency on Java CDK v0.0.1.                                                                                                              |
| 1.9.0   | 2023-08-17 | [\#29560](https://github.com/airbytehq/airbyte/pull/29560) | Destinations v2: throw an error on disallowed column name prefixes                                                                                              |
| 1.8.1   | 2023-08-17 | [\#29522](https://github.com/airbytehq/airbyte/pull/29522) | Migration BugFix - ensure raw dataset created                                                                                                                   |
| 1.8.0   | 2023-08-17 | [\#29498](https://github.com/airbytehq/airbyte/pull/29498) | Fix checkpointing logic in GCS staging mode                                                                                                                     |
| 1.7.8   | 2023-08-15 | [\#29461](https://github.com/airbytehq/airbyte/pull/29461) | Migration BugFix - ensure migration happens before table creation for GCS staging.                                                                              |
| 1.7.7   | 2023-08-11 | [\#29381](https://github.com/airbytehq/airbyte/pull/29381) | Destinations v2: Add support for streams with no columns                                                                                                        |
| 1.7.6   | 2023-08-04 | [\#28894](https://github.com/airbytehq/airbyte/pull/28894) | Destinations v2: Add v1 -> v2 migration Logic                                                                                                                   |
| 1.7.5   | 2023-08-04 | [\#29106](https://github.com/airbytehq/airbyte/pull/29106) | Destinations v2: handle unusual CDC deletion edge case                                                                                                          |
| 1.7.4   | 2023-08-04 | [\#29089](https://github.com/airbytehq/airbyte/pull/29089) | Destinations v2: improve special character handling in column names                                                                                             |
| 1.7.3   | 2023-08-03 | [\#28890](https://github.com/airbytehq/airbyte/pull/28890) | Internal code updates; improved testing                                                                                                                         |
| 1.7.2   | 2023-08-02 | [\#28976](https://github.com/airbytehq/airbyte/pull/28976) | Fix composite PK handling in v1 mode                                                                                                                            |
| 1.7.1   | 2023-08-02 | [\#28959](https://github.com/airbytehq/airbyte/pull/28959) | Destinations v2: Fix CDC syncs in non-dedup mode                                                                                                                |
| 1.7.0   | 2023-08-01 | [\#28894](https://github.com/airbytehq/airbyte/pull/28894) | Destinations v2: Open up early access program opt-in                                                                                                            |
| 1.6.0   | 2023-07-26 | [\#28723](https://github.com/airbytehq/airbyte/pull/28723) | Destinations v2: Change raw table dataset and naming convention                                                                                                 |
| 1.5.8   | 2023-07-25 | [\#28721](https://github.com/airbytehq/airbyte/pull/28721) | Destinations v2: Handle cursor change across syncs                                                                                                              |
| 1.5.7   | 2023-07-24 | [\#28625](https://github.com/airbytehq/airbyte/pull/28625) | Destinations v2: Limit Clustering Columns to 4                                                                                                                  |
| 1.5.6   | 2023-07-21 | [\#28580](https://github.com/airbytehq/airbyte/pull/28580) | Destinations v2: Create dataset in user-specified location                                                                                                      |
| 1.5.5   | 2023-07-20 | [\#28490](https://github.com/airbytehq/airbyte/pull/28490) | Destinations v2: Fix schema change detection in OVERWRITE mode when existing table is empty; other code refactoring                                             |
| 1.5.4   | 2023-07-17 | [\#28382](https://github.com/airbytehq/airbyte/pull/28382) | Destinations v2: Schema Change Detection                                                                                                                        |
| 1.5.3   | 2023-07-14 | [\#28345](https://github.com/airbytehq/airbyte/pull/28345) | Increment patch to trigger a rebuild                                                                                                                            |
| 1.5.2   | 2023-07-05 | [\#27936](https://github.com/airbytehq/airbyte/pull/27936) | Internal scaffolding change for future development                                                                                                              |
| 1.5.1   | 2023-06-30 | [\#27891](https://github.com/airbytehq/airbyte/pull/27891) | Revert bugged update                                                                                                                                            |
| 1.5.0   | 2023-06-27 | [\#27781](https://github.com/airbytehq/airbyte/pull/27781) | License Update: Elv2                                                                                                                                            |
| 1.4.6   | 2023-06-28 | [\#27268](https://github.com/airbytehq/airbyte/pull/27268) | Internal scaffolding change for future development                                                                                                              |
| 1.4.5   | 2023-06-21 | [\#27555](https://github.com/airbytehq/airbyte/pull/27555) | Reduce image size                                                                                                                                               |
| 1.4.4   | 2023-05-25 | [\#26585](https://github.com/airbytehq/airbyte/pull/26585) | Small tweak in logs for clarity                                                                                                                                 |
| 1.4.3   | 2023-05-17 | [\#26213](https://github.com/airbytehq/airbyte/pull/26213) | Fix bug in parsing file buffer config count                                                                                                                     |
| 1.4.2   | 2023-05-10 | [\#25925](https://github.com/airbytehq/airbyte/pull/25925) | Testing update. Normalization tests are now done in the destination container.                                                                                  |
| 1.4.1   | 2023-05-11 | [\#25993](https://github.com/airbytehq/airbyte/pull/25993) | Internal library update                                                                                                                                         |
| 1.4.0   | 2023-04-29 | [\#25570](https://github.com/airbytehq/airbyte/pull/25570) | Internal library update. Bumping version to stay in sync with BigQuery-denormalized.                                                                            |
| 1.3.4   | 2023-04-28 | [\#25588](https://github.com/airbytehq/airbyte/pull/25588) | Internal scaffolding change for future development                                                                                                              |
| 1.3.3   | 2023-04-27 | [\#25346](https://github.com/airbytehq/airbyte/pull/25346) | Internal code cleanup                                                                                                                                           |
| 1.3.1   | 2023-04-20 | [\#25097](https://github.com/airbytehq/airbyte/pull/25097) | Internal scaffolding change for future development                                                                                                              |
| 1.3.0   | 2023-04-19 | [\#25287](https://github.com/airbytehq/airbyte/pull/25287) | Add parameter to configure the number of file buffers when GCS is used as the loading method                                                                    |
| 1.2.20  | 2023-04-12 | [\#25122](https://github.com/airbytehq/airbyte/pull/25122) | Add additional data centers                                                                                                                                     |
| 1.2.19  | 2023-03-29 | [\#24671](https://github.com/airbytehq/airbyte/pull/24671) | Fail faster in certain error cases                                                                                                                              |
| 1.2.18  | 2023-03-23 | [\#24447](https://github.com/airbytehq/airbyte/pull/24447) | Set the Service Account Key JSON field to always_show: true so that it isn't collapsed into an optional fields section                                          |
| 1.2.17  | 2023-03-17 | [\#23788](https://github.com/airbytehq/airbyte/pull/23788) | S3-Parquet: added handler to process null values in arrays                                                                                                      |
| 1.2.16  | 2023-03-10 | [\#23931](https://github.com/airbytehq/airbyte/pull/23931) | Added support for periodic buffer flush                                                                                                                         |
| 1.2.15  | 2023-03-10 | [\#23466](https://github.com/airbytehq/airbyte/pull/23466) | Changed S3 Avro type from Int to Long                                                                                                                           |
| 1.2.14  | 2023-02-08 | [\#22497](https://github.com/airbytehq/airbyte/pull/22497) | Fixed table already exists error                                                                                                                                |
| 1.2.13  | 2023-01-26 | [\#20631](https://github.com/airbytehq/airbyte/pull/20631) | Added support for destination checkpointing with staging                                                                                                        |
| 1.2.12  | 2023-01-18 | [\#21087](https://github.com/airbytehq/airbyte/pull/21087) | Wrap Authentication Errors as Config Exceptions                                                                                                                 |
| 1.2.11  | 2023-01-18 | [\#21144](https://github.com/airbytehq/airbyte/pull/21144) | Added explicit error message if sync fails due to a config issue                                                                                                |
| 1.2.9   | 2022-12-14 | [\#20501](https://github.com/airbytehq/airbyte/pull/20501) | Report GCS staging failures that occur during connection check                                                                                                  |
| 1.2.8   | 2022-11-22 | [\#19489](https://github.com/airbytehq/airbyte/pull/19489) | Added non-billable projects handle to check connection stage                                                                                                    |
| 1.2.7   | 2022-11-11 | [\#19358](https://github.com/airbytehq/airbyte/pull/19358) | Fixed check method to capture mismatch dataset location                                                                                                         |
| 1.2.6   | 2022-11-10 | [\#18554](https://github.com/airbytehq/airbyte/pull/18554) | Improve check connection method to handle more errors                                                                                                           |
| 1.2.5   | 2022-10-19 | [\#18162](https://github.com/airbytehq/airbyte/pull/18162) | Improve error logs                                                                                                                                              |
| 1.2.4   | 2022-09-26 | [\#16890](https://github.com/airbytehq/airbyte/pull/16890) | Add user-agent header                                                                                                                                           |
| 1.2.3   | 2022-09-22 | [\#17054](https://github.com/airbytehq/airbyte/pull/17054) | Respect stream namespace                                                                                                                                        |
| 1.2.1   | 2022-09-14 | [\#15668](https://github.com/airbytehq/airbyte/pull/15668) | (bugged, do not use) Wrap logs in AirbyteLogMessage                                                                                                             |
| 1.2.0   | 2022-09-09 | [\#14023](https://github.com/airbytehq/airbyte/pull/14023) | (bugged, do not use) Cover arrays only if they are nested                                                                                                       |
| 1.1.16  | 2022-09-01 | [\#16243](https://github.com/airbytehq/airbyte/pull/16243) | Fix Json to Avro conversion when there is field name clash from combined restrictions (`anyOf`, `oneOf`, `allOf` fields)                                        |
| 1.1.15  | 2022-08-22 | [\#15787](https://github.com/airbytehq/airbyte/pull/15787) | Throw exception if job failed                                                                                                                                   |
| 1.1.14  | 2022-08-03 | [\#14784](https://github.com/airbytehq/airbyte/pull/14784) | Enabling Application Default Credentials                                                                                                                        |
| 1.1.13  | 2022-08-02 | [\#14801](https://github.com/airbytehq/airbyte/pull/14801) | Fix multiple log bindings                                                                                                                                       |
| 1.1.12  | 2022-08-02 | [\#15180](https://github.com/airbytehq/airbyte/pull/15180) | Fix standard loading mode                                                                                                                                       |
| 1.1.11  | 2022-06-24 | [\#14114](https://github.com/airbytehq/airbyte/pull/14114) | Remove "additionalProperties": false from specs for connectors with staging                                                                                     |
| 1.1.10  | 2022-06-16 | [\#13852](https://github.com/airbytehq/airbyte/pull/13852) | Updated stacktrace format for any trace message errors                                                                                                          |
| 1.1.9   | 2022-06-17 | [\#13753](https://github.com/airbytehq/airbyte/pull/13753) | Deprecate and remove PART_SIZE_MB fields from connectors based on StreamTransferManager                                                                         |
| 1.1.8   | 2022-06-07 | [\#13579](https://github.com/airbytehq/airbyte/pull/13579) | Always check GCS bucket for GCS loading method to catch invalid HMAC keys.                                                                                      |
| 1.1.7   | 2022-06-07 | [\#13424](https://github.com/airbytehq/airbyte/pull/13424) | Reordered fields for specification.                                                                                                                             |
| 1.1.6   | 2022-05-15 | [\#12768](https://github.com/airbytehq/airbyte/pull/12768) | Clarify that the service account key json field is required on cloud.                                                                                           |
| 1.1.5   | 2022-05-12 | [\#12805](https://github.com/airbytehq/airbyte/pull/12805) | Updated to latest base-java to emit AirbyteTraceMessage on error.                                                                                               |
| 1.1.4   | 2022-05-04 | [\#12578](https://github.com/airbytehq/airbyte/pull/12578) | In JSON to Avro conversion, log JSON field values that do not follow Avro schema for debugging.                                                                 |
| 1.1.3   | 2022-05-02 | [\#12528](https://github.com/airbytehq/airbyte/pull/12528) | Update Dataset location field description                                                                                                                       |
| 1.1.2   | 2022-04-29 | [\#12477](https://github.com/airbytehq/airbyte/pull/12477) | Dataset location is a required field                                                                                                                            |
| 1.1.1   | 2022-04-15 | [\#12068](https://github.com/airbytehq/airbyte/pull/12068) | Fixed bug with GCS bucket conditional binding                                                                                                                   |
| 1.1.0   | 2022-04-06 | [\#11776](https://github.com/airbytehq/airbyte/pull/11776) | Use serialized buffering strategy to reduce memory consumption.                                                                                                 |
| 1.0.2   | 2022-03-30 | [\#11620](https://github.com/airbytehq/airbyte/pull/11620) | Updated spec                                                                                                                                                    |
| 1.0.1   | 2022-03-24 | [\#11350](https://github.com/airbytehq/airbyte/pull/11350) | Improve check performance                                                                                                                                       |
| 1.0.0   | 2022-03-18 | [\#11238](https://github.com/airbytehq/airbyte/pull/11238) | Updated spec and documentation                                                                                                                                  |
| 0.6.12  | 2022-03-18 | [\#10793](https://github.com/airbytehq/airbyte/pull/10793) | Fix namespace with invalid characters                                                                                                                           |
| 0.6.11  | 2022-03-03 | [\#10755](https://github.com/airbytehq/airbyte/pull/10755) | Make sure to kill children threads and stop JVM                                                                                                                 |
| 0.6.8   | 2022-02-14 | [\#10256](https://github.com/airbytehq/airbyte/pull/10256) | Add `-XX:+ExitOnOutOfMemoryError` JVM option                                                                                                                    |
| 0.6.6   | 2022-02-01 | [\#9959](https://github.com/airbytehq/airbyte/pull/9959)   | Fix null pointer exception from buffered stream consumer.                                                                                                       |
| 0.6.6   | 2022-01-29 | [\#9745](https://github.com/airbytehq/airbyte/pull/9745)   | Integrate with Sentry.                                                                                                                                          |
| 0.6.5   | 2022-01-18 | [\#9573](https://github.com/airbytehq/airbyte/pull/9573)   | BigQuery Destination : update description for some input fields                                                                                                 |
| 0.6.4   | 2022-01-17 | [\#8383](https://github.com/airbytehq/airbyte/issues/8383) | Support dataset-id prefixed by project-id                                                                                                                       |
| 0.6.3   | 2022-01-12 | [\#9415](https://github.com/airbytehq/airbyte/pull/9415)   | BigQuery Destination : Fix GCS processing of Facebook data                                                                                                      |
| 0.6.2   | 2022-01-10 | [\#9121](https://github.com/airbytehq/airbyte/pull/9121)   | Fixed check method for GCS mode to verify if all roles assigned to user                                                                                         |
| 0.6.1   | 2021-12-22 | [\#9039](https://github.com/airbytehq/airbyte/pull/9039)   | Added part_size configuration to UI for GCS staging                                                                                                             |
| 0.6.0   | 2021-12-17 | [\#8788](https://github.com/airbytehq/airbyte/issues/8788) | BigQuery/BiqQuery denorm Destinations : Add possibility to use different types of GCS files                                                                     |
| 0.5.1   | 2021-12-16 | [\#8816](https://github.com/airbytehq/airbyte/issues/8816) | Update dataset locations                                                                                                                                        |
| 0.5.0   | 2021-10-26 | [\#7240](https://github.com/airbytehq/airbyte/issues/7240) | Output partitioned/clustered tables                                                                                                                             |
| 0.4.1   | 2021-10-04 | [\#6733](https://github.com/airbytehq/airbyte/issues/6733) | Support dataset starting with numbers                                                                                                                           |
| 0.4.0   | 2021-08-26 | [\#5296](https://github.com/airbytehq/airbyte/issues/5296) | Added GCS Staging uploading option                                                                                                                              |
| 0.3.12  | 2021-08-03 | [\#3549](https://github.com/airbytehq/airbyte/issues/3549) | Add optional arg to make a possibility to change the BigQuery client's chunk\buffer size                                                                        |
| 0.3.11  | 2021-07-30 | [\#5125](https://github.com/airbytehq/airbyte/pull/5125)   | Enable `additionalPropertities` in spec.json                                                                                                                    |
| 0.3.10  | 2021-07-28 | [\#3549](https://github.com/airbytehq/airbyte/issues/3549) | Add extended logs and made JobId filled with region and projectId                                                                                               |
| 0.3.9   | 2021-07-28 | [\#5026](https://github.com/airbytehq/airbyte/pull/5026)   | Add sanitized json fields in raw tables to handle quotes in column names                                                                                        |
| 0.3.6   | 2021-06-18 | [\#3947](https://github.com/airbytehq/airbyte/issues/3947) | Service account credentials are now optional.                                                                                                                   |
| 0.3.4   | 2021-06-07 | [\#3277](https://github.com/airbytehq/airbyte/issues/3277) | Add dataset location option                                                                                                                                     |<|MERGE_RESOLUTION|>--- conflicted
+++ resolved
@@ -132,15 +132,11 @@
 ## Changelog
 
 | Version | Date       | Pull Request                                               | Subject                                                                                                                                                         |
-<<<<<<< HEAD
 | :------ | :--------- | :--------------------------------------------------------- | :-------------------------------------------------------------------------------------------------------------------------------------------------------------- |
-| 2.0.17  | 2023-09-26 | [\#30779](https://github.com/airbytehq/airbyte/pull/30779) | Final table PK columns become non-null and skip check for null PKs in raw records (performance)                                                                 |
-=======
-|:--------|:-----------|:-----------------------------------------------------------|:----------------------------------------------------------------------------------------------------------------------------------------------------------------|
+| 2.0.20  | 2023-09-26 | [\#30779](https://github.com/airbytehq/airbyte/pull/30779) | Final table PK columns become non-null and skip check for null PKs in raw records (performance)                                                                 |
 | 2.0.19  | 2023-09-26 | [\#30775](https://github.com/airbytehq/airbyte/pull/30775  | Increase async block size                                                                                                                                       |
 | 2.0.18  | 2023-09-27 | [\#30739](https://github.com/airbytehq/airbyte/pull/30739) | Fix column name collision detection                                                                                                                             |
 | 2.0.17  | 2023-09-26 | [\#30696](https://github.com/airbytehq/airbyte/pull/30696) | Attempt unsafe typing operations with an exception clause                                                                                                       |
->>>>>>> 0537dde7
 | 2.0.16  | 2023-09-22 | [\#30697](https://github.com/airbytehq/airbyte/pull/30697) | Improve resiliency to unclean exit during schema change                                                                                                         |
 | 2.0.15  | 2023-09-21 | [\#30640](https://github.com/airbytehq/airbyte/pull/30640) | Handle streams with identical name and namespace                                                                                                                |
 | 2.0.14  | 2023-09-20 | [\#30069](https://github.com/airbytehq/airbyte/pull/30069) | Staging destination async                                                                                                                                       |
