# Microsoft SQL Server (MSSQL)

## Features

| Feature                       | Supported | Notes              |
| :---------------------------- | :-------- | :----------------- |
| Full Refresh Sync             | Yes       |                    |
| Incremental Sync - Append     | Yes       |                    |
| Replicate Incremental Deletes | Yes       |                    |
| CDC \(Change Data Capture\)   | Yes       |                    |
| SSL Support                   | Yes       |                    |
| SSH Tunnel Connection         | Yes       |                    |
| Namespaces                    | Yes       | Enabled by default |

The MSSQL source does not alter the schema present in your database. Depending on the destination connected to this source, however, the schema may be altered. See the destination's documentation for more details.

## Troubleshooting

You may run into an issue where the connector provides wrong values for some data types. See [discussion](https://github.com/airbytehq/airbyte/issues/4270) on unexpected behaviour for certain datatypes.

Note: Currently hierarchyid and sql_variant are not processed in CDC migration type (not supported by debezium). For more details please check
[this ticket](https://github.com/airbytehq/airbyte/issues/14411)

## Getting Started \(Airbyte Cloud\)

On Airbyte Cloud, only TLS connections to your MSSQL instance are supported in source configuration. Other than that, you can proceed with the open-source instructions below.

## Getting Started \(Airbyte Open-Source\)

#### Requirements

1. MSSQL Server `Azure SQL Database`, `Azure Synapse Analytics`, `Azure SQL Managed Instance`, `SQL Server 2019`, `SQL Server 2017`, `SQL Server 2016`, `SQL Server 2014`, `SQL Server 2012`, `PDW 2008R2 AU34`.
2. Create a dedicated read-only Airbyte user with access to all tables needed for replication
3. If you want to use CDC, please see [the relevant section below](mssql.md#change-data-capture-cdc) for further setup requirements

#### 1. Make sure your database is accessible from the machine running Airbyte

This is dependent on your networking setup. The easiest way to verify if Airbyte is able to connect to your MSSQL instance is via the check connection tool in the UI.

#### 2. Create a dedicated read-only user with access to the relevant tables \(Recommended but optional\)

This step is optional but highly recommended to allow for better permission control and auditing. Alternatively, you can use Airbyte with an existing user in your database.

_Coming soon: suggestions on how to create this user._

#### 3. Your database user should now be ready for use with Airbyte!

## Change Data Capture \(CDC\)

We use [SQL Server's change data capture feature](https://docs.microsoft.com/en-us/sql/relational-databases/track-changes/about-change-data-capture-sql-server?view=sql-server-2017) to capture row-level `INSERT`, `UPDATE` and `DELETE` operations that occur on cdc-enabled tables.

Some extra setup requiring at least _db_owner_ permissions on the database\(s\) you intend to sync from will be required \(detailed [below](mssql.md#setting-up-cdc-for-mssql)\).

Please read the [CDC docs](../../understanding-airbyte/cdc.md) for an overview of how Airbyte approaches CDC.

### Should I use CDC for MSSQL?

- If you need a record of deletions and can accept the limitations posted below, CDC is the way to go!
- If your data set is small and/or you just want a snapshot of your table in the destination, consider using Full Refresh replication for your table instead of CDC.
- If the limitations below prevent you from using CDC and your goal is to maintain a snapshot of your table in the destination, consider using non-CDC incremental and occasionally reset the data and re-sync.
- If your table has a primary key but doesn't have a reasonable cursor field for incremental syncing \(i.e. `updated_at`\), CDC allows you to sync your table incrementally.

### CDC Config

| Parameter                |                     Type                     |      Default       | Description                                                                                                                                                                                                                                                                                                                                                                                                                                               |
| :----------------------- | :------------------------------------------: | :----------------: | :-------------------------------------------------------------------------------------------------------------------------------------------------------------------------------------------------------------------------------------------------------------------------------------------------------------------------------------------------------------------------------------------------------------------------------------------------------- |
| Data to Sync             | Enum: `Existing and New`, `New Changes Only` | `Existing and New` | What data should be synced under the CDC. `Existing and New` will read existing data as a snapshot, and sync new changes through CDC. `New Changes Only` will skip the initial snapshot, and only sync new changes through CDC. See documentation [here](https://debezium.io/documentation/reference/stable/connectors/sqlserver.html#sqlserver-property-snapshot-mode) for details. Under the hood, this parameter sets the `snapshot.mode` in Debezium. |
| Snapshot Isolation Level |      Enum: `Snapshot`, `Read Committed`      |     `Snapshot`     | Mode to control which transaction isolation level is used and how long the connector locks tables that are designated for capture. If you don't know which one to choose, just use the default one. See documentation [here](https://debezium.io/documentation/reference/stable/connectors/sqlserver.html#sqlserver-property-snapshot-isolation-mode) for details. Under the hood, this parameter sets the `snapshot.isolation.mode` in Debezium.         |

#### CDC Limitations

- Make sure to read our [CDC docs](../../understanding-airbyte/cdc.md) to see limitations that impact all databases using CDC replication.
- There are some critical issues regarding certain datatypes. Please find detailed info in [this Github issue](https://github.com/airbytehq/airbyte/issues/4542).
- CDC is only available for SQL Server 2016 Service Pack 1 \(SP1\) and later.
- _db_owner_ \(or higher\) permissions are required to perform the [neccessary setup](mssql.md#setting-up-cdc-for-mssql) for CDC.
- If you set `Initial Snapshot Isolation Level` to `Snapshot`, you must enable [snapshot isolation mode](https://docs.microsoft.com/en-us/dotnet/framework/data/adonet/sql/snapshot-isolation-in-sql-server) on the database\(s\) you want to sync. This is used for retrieving an initial snapshot without locking tables.
- For SQL Server Always On read-only replica, only `Snapshot` initial snapshot isolation level is supported.
- On Linux, CDC is not supported on versions earlier than SQL Server 2017 CU18 \(SQL Server 2019 is supported\).
- Change data capture cannot be enabled on tables with a clustered columnstore index. \(It can be enabled on tables with a _non-clustered_ columnstore index\).
- The SQL Server CDC feature processes changes that occur in user-created tables only. You cannot enable CDC on the SQL Server master database.
- Using variables with partition switching on databases or tables with change data capture \(CDC\) is not supported for the `ALTER TABLE` ... `SWITCH TO` ... `PARTITION` ... statement
- Our implementation has not been tested with managed instances, such as Azure SQL Database \(we welcome any feedback from users who try this!\)
  - If you do want to try this, CDC can only be enabled on Azure SQL databases tiers above Standard 3 \(S3+\). Basic, S0, S1 and S2 tiers are not supported for CDC.
- Our CDC implementation uses at least once delivery for all change records.
- Read more on CDC limitations in the [Microsoft docs](https://docs.microsoft.com/en-us/sql/relational-databases/track-changes/about-change-data-capture-sql-server?view=sql-server-2017#limitations).

### Setting up CDC for MSSQL

#### 1. Enable CDC on database and tables

MS SQL Server provides some built-in stored procedures to enable CDC.

- To enable CDC, a SQL Server administrator with the necessary privileges \(_db_owner_ or _sysadmin_\) must first run a query to enable CDC at the database level.

  ```text
  USE {database name}
  GO
  EXEC sys.sp_cdc_enable_db
  GO
  ```

- The administrator must then enable CDC for each table that you want to capture. Here's an example:

  ```text
  USE {database name}
  GO

  EXEC sys.sp_cdc_enable_table
  @source_schema = N'{schema name}',
  @source_name   = N'{table name}',
  @role_name     = N'{role name}',  [1]
  @filegroup_name = N'{fiilegroup name}', [2]
  @supports_net_changes = 0 [3]
  GO
  ```

  - \[1\] Specifies a role which will gain `SELECT` permission on the captured columns of the source table. We suggest putting a value here so you can use this role in the next step but you can also set the value of @role*name to `NULL` to allow only \_sysadmin* and _db_owner_ to have access. Be sure that the credentials used to connect to the source in Airbyte align with this role so that Airbyte can access the cdc tables.
  - \[2\] Specifies the filegroup where SQL Server places the change table. We recommend creating a separate filegroup for CDC but you can leave this parameter out to use the default filegroup.
  - \[3\] If 0, only the support functions to query for all changes are generated. If 1, the functions that are needed to query for net changes are also generated. If supports_net_changes is set to 1, index_name must be specified, or the source table must have a defined primary key.

- \(For more details on parameters, see the [Microsoft doc page](https://docs.microsoft.com/en-us/sql/relational-databases/system-stored-procedures/sys-sp-cdc-enable-table-transact-sql?view=sql-server-ver15) for this stored procedure\).
- If you have many tables to enable CDC on and would like to avoid having to run this query one-by-one for every table, [this script](http://www.techbrothersit.com/2013/06/change-data-capture-cdc-sql-server_69.html) might help!

For further detail, see the [Microsoft docs on enabling and disabling CDC](https://docs.microsoft.com/en-us/sql/relational-databases/track-changes/enable-and-disable-change-data-capture-sql-server?view=sql-server-ver15).

#### 2. Enable snapshot isolation

- When a sync runs for the first time using CDC, Airbyte performs an initial consistent snapshot of your database. To avoid acquiring table locks, Airbyte uses _snapshot isolation_, allowing simultaneous writes by other database clients. This must be enabled on the database like so:

  ```text
  ALTER DATABASE {database name}
    SET ALLOW_SNAPSHOT_ISOLATION ON;
  ```

#### 3. Create a user and grant appropriate permissions

- Rather than use _sysadmin_ or _db_owner_ credentials, we recommend creating a new user with the relevant CDC access for use with Airbyte. First let's create the login and user and add to the [db_datareader](https://docs.microsoft.com/en-us/sql/relational-databases/security/authentication-access/database-level-roles?view=sql-server-ver15) role:

  ```text
  USE {database name};
  CREATE LOGIN {user name}
    WITH PASSWORD = '{password}';
  CREATE USER {user name} FOR LOGIN {user name};
  EXEC sp_addrolemember 'db_datareader', '{user name}';
  ```

  - Add the user to the role specified earlier when enabling cdc on the table\(s\):

    ```text
    EXEC sp_addrolemember '{role name}', '{user name}';
    ```

  - This should be enough access, but if you run into problems, try also directly granting the user `SELECT` access on the cdc schema:

    ```text
    USE {database name};
    GRANT SELECT ON SCHEMA :: [cdc] TO {user name};
    ```

  - If feasible, granting this user 'VIEW SERVER STATE' permissions will allow Airbyte to check whether or not the [SQL Server Agent](https://docs.microsoft.com/en-us/sql/relational-databases/track-changes/about-change-data-capture-sql-server?view=sql-server-ver15#relationship-with-log-reader-agent) is running. This is preferred as it ensures syncs will fail if the CDC tables are not being updated by the Agent in the source database.

    ```text
    USE master;
    GRANT VIEW SERVER STATE TO {user name};
    ```

#### 4. Extend the retention period of CDC data

- In SQL Server, by default, only three days of data are retained in the change tables. Unless you are running very frequent syncs, we suggest increasing this retention so that in case of a failure in sync or if the sync is paused, there is still some bandwidth to start from the last point in incremental sync.
- These settings can be changed using the stored procedure [sys.sp_cdc_change_job](https://docs.microsoft.com/en-us/sql/relational-databases/system-stored-procedures/sys-sp-cdc-change-job-transact-sql?view=sql-server-ver15) as below:

  ```text
  -- we recommend 14400 minutes (10 days) as retention period
  EXEC sp_cdc_change_job @job_type='cleanup', @retention = {minutes}
  ```

- After making this change, a restart of the cleanup job is required:

```text
  EXEC sys.sp_cdc_stop_job @job_type = 'cleanup';

  EXEC sys.sp_cdc_start_job @job_type = 'cleanup';
```

#### 5. Ensure the SQL Server Agent is running

- MSSQL uses the SQL Server Agent

  to [run the jobs necessary](https://docs.microsoft.com/en-us/sql/relational-databases/track-changes/about-change-data-capture-sql-server?view=sql-server-ver15#agent-jobs)

  for CDC. It is therefore vital that the Agent is operational in order for to CDC to work effectively. You can check

  the status of the SQL Server Agent as follows:

```text
  EXEC xp_servicecontrol 'QueryState', N'SQLServerAGENT';
```

- If you see something other than 'Running.' please follow

  the [Microsoft docs](https://docs.microsoft.com/en-us/sql/ssms/agent/start-stop-or-pause-the-sql-server-agent-service?view=sql-server-ver15)

  to start the service.

## Connection to MSSQL via an SSH Tunnel

Airbyte has the ability to connect to a MSSQL instance via an SSH Tunnel. The reason you might want to do this because it is not possible \(or against security policy\) to connect to the database directly \(e.g. it does not have a public IP address\).

When using an SSH tunnel, you are configuring Airbyte to connect to an intermediate server \(a.k.a. a bastion sever\) that _does_ have direct access to the database. Airbyte connects to the bastion and then asks the bastion to connect directly to the server.

Using this feature requires additional configuration, when creating the source. We will talk through what each piece of configuration means.

1. Configure all fields for the source as you normally would, except `SSH Tunnel Method`.
2. `SSH Tunnel Method` defaults to `No Tunnel` \(meaning a direct connection\). If you want to use an

   SSH Tunnel choose `SSH Key Authentication` or `Password Authentication`.

   1. Choose `Key Authentication` if you will be using an RSA private key as your secret for

      establishing the SSH Tunnel \(see below for more information on generating this key\).

   2. Choose `Password Authentication` if you will be using a password as your secret for establishing

      the SSH Tunnel.

3. `SSH Tunnel Jump Server Host` refers to the intermediate \(bastion\) server that Airbyte will connect to. This should

   be a hostname or an IP Address.

4. `SSH Connection Port` is the port on the bastion server with which to make the SSH connection. The default port for

   SSH connections is `22`, so unless you have explicitly changed something, go with the default.

5. `SSH Login Username` is the username that Airbyte should use when connection to the bastion server. This is NOT the

   MSSQL username.

6. If you are using `Password Authentication`, then `SSH Login Username` should be set to the

   password of the User from the previous step. If you are using `SSH Key Authentication` leave this

   blank. Again, this is not the MSSQL password, but the password for the OS-user that Airbyte is

   using to perform commands on the bastion.

7. If you are using `SSH Key Authentication`, then `SSH Private Key` should be set to the RSA

   private Key that you are using to create the SSH connection. This should be the full contents of

   the key file starting with `-----BEGIN RSA PRIVATE KEY-----` and ending

   with `-----END RSA PRIVATE KEY-----`.

### Generating an SSH Key Pair

The connector expects an RSA key in PEM format. To generate this key:

```text
ssh-keygen -t rsa -m PEM -f myuser_rsa
```

This produces the private key in pem format, and the public key remains in the standard format used by the `authorized_keys` file on your bastion host. The public key should be added to your bastion host to whichever user you want to use with Airbyte. The private key is provided via copy-and-paste to the Airbyte connector configuration screen, so it may log in to the bastion.

## Data type mapping

MSSQL data types are mapped to the following data types when synchronizing data. You can check the test values examples [here](https://github.com/airbytehq/airbyte/blob/master/airbyte-integrations/connectors/source-mssql/src/test-integration/java/io/airbyte/integrations/source/mssql/MssqlSourceComprehensiveTest.java). If you can't find the data type you are looking for or have any problems feel free to add a new test!

| MSSQL Type                                              | Resulting Type | Notes |
| :------------------------------------------------------ | :------------- | :---- |
| `bigint`                                                | number         |       |
| `binary`                                                | string         |       |
| `bit`                                                   | boolean        |       |
| `char`                                                  | string         |       |
| `date`                                                  | number         |       |
| `datetime`                                              | string         |       |
| `datetime2`                                             | string         |       |
| `datetimeoffset`                                        | string         |       |
| `decimal`                                               | number         |       |
| `int`                                                   | number         |       |
| `float`                                                 | number         |       |
| `geography`                                             | string         |       |
| `geometry`                                              | string         |       |
| `money`                                                 | number         |       |
| `numeric`                                               | number         |       |
| `ntext`                                                 | string         |       |
| `nvarchar`                                              | string         |       |
| `nvarchar(max)`                                         | string         |       |
| `real`                                                  | number         |       |
| `smalldatetime`                                         | string         |       |
| `smallint`                                              | number         |       |
| `smallmoney`                                            | number         |       |
| `sql_variant`                                           | string         |       |
| `uniqueidentifier`                                      | string         |       |
| `text`                                                  | string         |       |
| `time`                                                  | string         |       |
| `tinyint`                                               | number         |       |
| `varbinary`                                             | string         |       |
| `varchar`                                               | string         |       |
| `varchar(max) COLLATE Latin1_General_100_CI_AI_SC_UTF8` | string         |       |
| `xml`                                                   | string         |       |

If you do not see a type in this list, assume that it is coerced into a string. We are happy to take feedback on preferred mappings.

## Upgrading from 0.4.17 and older versions to 0.4.18 and newer versions

There is a backwards incompatible spec change between Microsoft SQL Source connector versions 0.4.17 and 0.4.18. As part of that spec change
`replication_method` configuration parameter was changed to `object` from `string`.

In Microsoft SQL source connector versions 0.4.17 and older, `replication_method` configuration parameter was saved in the configuration database as follows:

```
"replication_method": "STANDARD"
```

Starting with version 0.4.18, `replication_method` configuration parameter is saved as follows:

```
"replication_method": {
    "method": "STANDARD"
}
```

After upgrading Microsoft SQL Source connector from 0.4.17 or older version to 0.4.18 or newer version you need to fix source configurations in the `actor` table
in Airbyte database. To do so, you need to run two SQL queries. Follow the instructions in [Airbyte documentation](https://docs.airbyte.com/operator-guides/configuring-airbyte-db/#accessing-the-default-database-located-in-docker-airbyte-db) to
run SQL queries on Airbyte database.

If you have connections with Microsoft SQL Source using _Standard_ replication method, run this SQL:

```sql
update public.actor set configuration =jsonb_set(configuration, '{replication_method}', '{"method": "STANDARD"}', true)
WHERE actor_definition_id ='b5ea17b1-f170-46dc-bc31-cc744ca984c1' AND (configuration->>'replication_method' = 'STANDARD');
```

If you have connections with Microsoft SQL Source using _Logicai Replication (CDC)_ method, run this SQL:

```sql
update public.actor set configuration =jsonb_set(configuration, '{replication_method}', '{"method": "CDC"}', true)
WHERE actor_definition_id ='b5ea17b1-f170-46dc-bc31-cc744ca984c1' AND (configuration->>'replication_method' = 'CDC');
```

## Changelog

| Version | Date       | Pull Request                                                                                                      | Subject                                                                                                                                         |
<<<<<<< HEAD
| :------ | :--------- | :---------------------------------------------------------------------------------------------------------------- | :---------------------------------------------------------------------------------------------------------------------------------------------- |
| 2.0.2   | 2023-10-25 | [31834](https://github.com/airbytehq/airbyte/pull/31834)                                                          | Add explicit support for Always On read-only replicas                                                                                           |
=======
|:--------|:-----------|:------------------------------------------------------------------------------------------------------------------| :---------------------------------------------------------------------------------------------------------------------------------------------- |
| 2.0.3   | 2023-10-31 | [32024](https://github.com/airbytehq/airbyte/pull/32024)                                                          | Upgrade to Debezium version 2.4.0.                                                                                                                                          |
| 2.0.2   | 2023-10-30 | [31960](https://github.com/airbytehq/airbyte/pull/31960)                                                          | Adopt java CDK version 0.2.0.                                                                                                                   |
>>>>>>> fbf391c8
| 2.0.1   | 2023-08-24 | [29821](https://github.com/airbytehq/airbyte/pull/29821)                                                          | Set replication_method display_type to radio, update titles and descriptions, and make CDC the default choice                                   |
| 2.0.0   | 2023-08-22 | [29493](https://github.com/airbytehq/airbyte/pull/29493)                                                          | Set a default cursor for Cdc mode                                                                                                               |
| 1.1.1   | 2023-07-24 | [28545](https://github.com/airbytehq/airbyte/pull/28545)                                                          | Support Read Committed snapshot isolation level                                                                                                 |
| 1.1.0   | 2023-06-26 | [27737](https://github.com/airbytehq/airbyte/pull/27737)                                                          | License Update: Elv2                                                                                                                            |
| 1.0.19  | 2023-06-20 | [27212](https://github.com/airbytehq/airbyte/pull/27212)                                                          | Fix silent exception swallowing in StreamingJdbcDatabase                                                                                        |
| 1.0.18  | 2023-06-14 | [27335](https://github.com/airbytehq/airbyte/pull/27335)                                                          | Remove noisy debug logs                                                                                                                         |
| 1.0.17  | 2023-05-25 | [26473](https://github.com/airbytehq/airbyte/pull/26473)                                                          | CDC : Limit queue size                                                                                                                          |
| 1.0.16  | 2023-05-01 | [25740](https://github.com/airbytehq/airbyte/pull/25740)                                                          | Disable index logging                                                                                                                           |
| 1.0.15  | 2023-04-26 | [25401](https://github.com/airbytehq/airbyte/pull/25401)                                                          | CDC : Upgrade Debezium to version 2.2.0                                                                                                         |
| 1.0.14  | 2023-04-19 | [25345](https://github.com/airbytehq/airbyte/pull/25345)                                                          | Logging : Log database indexes per stream                                                                                                       |
| 1.0.13  | 2023-04-19 | [24582](https://github.com/airbytehq/airbyte/pull/24582)                                                          | CDC : refactor for performance improvement                                                                                                      |
| 1.0.12  | 2023-04-17 | [25220](https://github.com/airbytehq/airbyte/pull/25220)                                                          | Logging changes : Log additional metadata & clean up noisy logs                                                                                 |
| 1.0.11  | 2023-04-11 | [24656](https://github.com/airbytehq/airbyte/pull/24656)                                                          | CDC minor refactor                                                                                                                              |
| 1.0.10  | 2023-04-06 | [24820](https://github.com/airbytehq/airbyte/pull/24820)                                                          | Fix data loss bug during an initial failed non-CDC incremental sync                                                                             |
| 1.0.9   | 2023-04-04 | [24833](https://github.com/airbytehq/airbyte/pull/24833)                                                          | Fix Debezium retry policy configuration                                                                                                         |
| 1.0.8   | 2023-03-28 | [24166](https://github.com/airbytehq/airbyte/pull/24166)                                                          | Fix InterruptedException bug during Debezium shutdown                                                                                           |
| 1.0.7   | 2023-03-27 | [24529](https://github.com/airbytehq/airbyte/pull/24373)                                                          | Preparing the connector for CDC checkpointing                                                                                                   |
| 1.0.6   | 2023-03-22 | [20760](https://github.com/airbytehq/airbyte/pull/20760)                                                          | Removed redundant date-time datatypes formatting                                                                                                |
| 1.0.5   | 2023-03-21 | [24207](https://github.com/airbytehq/airbyte/pull/24207)                                                          | Fix incorrect schema change warning in CDC mode                                                                                                 |
| 1.0.4   | 2023-03-21 | [24147](https://github.com/airbytehq/airbyte/pull/24275)                                                          | Fix error with CDC checkpointing                                                                                                                |
| 1.0.3   | 2023-03-15 | [24082](https://github.com/airbytehq/airbyte/pull/24082)                                                          | Fixed NPE during cursor values validation                                                                                                       |
| 1.0.2   | 2023-03-14 | [23908](https://github.com/airbytehq/airbyte/pull/23908)                                                          | Log warning on null cursor values                                                                                                               |
| 1.0.1   | 2023-03-10 | [23939](https://github.com/airbytehq/airbyte/pull/23939)                                                          | For network isolation, source connector accepts a list of hosts it is allowed to connect                                                        |
| 1.0.0   | 2023-03-06 | [23112](https://github.com/airbytehq/airbyte/pull/23112)                                                          | Upgrade Debezium version to 2.1.2                                                                                                               |
| 0.4.29  | 2023-02-24 | [16798](https://github.com/airbytehq/airbyte/pull/16798)                                                          | Add event_serial_no to cdc metadata                                                                                                             |
| 0.4.28  | 2023-01-18 | [21348](https://github.com/airbytehq/airbyte/pull/21348)                                                          | Fix error introduced in [18959](https://github.com/airbytehq/airbyte/pull/18959) in which option `initial_waiting_seconds` was removed          |
| 0.4.27  | 2022-12-14 | [20436](https://github.com/airbytehq/airbyte/pull/20346)                                                          | Consolidate date/time values mapping for JDBC sources                                                                                           |
| 0.4.26  | 2022-12-12 | [18959](https://github.com/airbytehq/airbyte/pull/18959)                                                          | CDC : Don't timeout if snapshot is not complete.                                                                                                |
| 0.4.25  | 2022-11-04 | [18732](https://github.com/airbytehq/airbyte/pull/18732)                                                          | Upgrade debezium version to 1.9.6                                                                                                               |
| 0.4.24  | 2022-10-25 | [18383](https://github.com/airbytehq/airbyte/pull/18383)                                                          | Better SSH error handling + messages                                                                                                            |
| 0.4.23  | 2022-10-21 | [18263](https://github.com/airbytehq/airbyte/pull/18263)                                                          | Fixes bug introduced in [15833](https://github.com/airbytehq/airbyte/pull/15833) and adds better error messaging for SSH tunnel in Destinations |
| 0.4.22  | 2022-10-19 | [18087](https://github.com/airbytehq/airbyte/pull/18087)                                                          | Better error messaging for configuration errors (SSH configs, choosing an invalid cursor)                                                       |
| 0.4.21  | 2022-10-17 | [18041](https://github.com/airbytehq/airbyte/pull/18041)                                                          | Fixes bug introduced 2022-09-12 with SshTunnel, handles iterator exception properly                                                             |
|         | 2022-10-13 | [15535](https://github.com/airbytehq/airbyte/pull/16238)                                                          | Update incremental query to avoid data missing when new data is inserted at the same time as a sync starts under non-CDC incremental mode       |
| 0.4.20  | 2022-09-14 | [15668](https://github.com/airbytehq/airbyte/pull/15668)                                                          | Wrap logs in AirbyteLogMessage                                                                                                                  |
| 0.4.19  | 2022-09-05 | [16002](https://github.com/airbytehq/airbyte/pull/16002)                                                          | Added ability to specify schemas for discovery during setting connector up                                                                      |
| 0.4.18  | 2022-09-03 | [14910](https://github.com/airbytehq/airbyte/pull/14910)                                                          | Standardize spec for CDC replication. Replace the `replication_method` enum with a config object with a `method` enum field.                    |
| 0.4.17  | 2022-09-01 | [16261](https://github.com/airbytehq/airbyte/pull/16261)                                                          | Emit state messages more frequently                                                                                                             |
| 0.4.16  | 2022-08-18 | [14356](https://github.com/airbytehq/airbyte/pull/14356)                                                          | DB Sources: only show a table can sync incrementally if at least one column can be used as a cursor field                                       |
| 0.4.15  | 2022-08-11 | [15538](https://github.com/airbytehq/airbyte/pull/15538)                                                          | Allow additional properties in db stream state                                                                                                  |
| 0.4.14  | 2022-08-10 | [15430](https://github.com/airbytehq/airbyte/pull/15430)                                                          | fixed a bug on handling special character on database name                                                                                      |
| 0.4.13  | 2022-08-04 | [15268](https://github.com/airbytehq/airbyte/pull/15268)                                                          | Added [] enclosing to escape special character in the database name                                                                             |
| 0.4.12  | 2022-08-02 | [14801](https://github.com/airbytehq/airbyte/pull/14801)                                                          | Fix multiple log bindings                                                                                                                       |
| 0.4.11  | 2022-07-22 | [14714](https://github.com/airbytehq/airbyte/pull/14714)                                                          | Clarified error message when invalid cursor column selected                                                                                     |
| 0.4.10  | 2022-07-14 | [14574](https://github.com/airbytehq/airbyte/pull/14574)                                                          | Removed additionalProperties:false from JDBC source connectors                                                                                  |
| 0.4.9   | 2022-07-05 | [14379](https://github.com/airbytehq/airbyte/pull/14379)                                                          | Aligned Normal and CDC migration + added some fixes for datatypes processing                                                                    |
| 0.4.8   | 2022-06-24 | [14121](https://github.com/airbytehq/airbyte/pull/14121)                                                          | Omit using 'USE' keyword on Azure SQL with CDC                                                                                                  |
| 0.4.5   | 2022-06-23 | [14077](https://github.com/airbytehq/airbyte/pull/14077)                                                          | Use the new state management                                                                                                                    |
| 0.4.3   | 2022-06-17 | [13887](https://github.com/airbytehq/airbyte/pull/13887)                                                          | Increase version to include changes from [13854](https://github.com/airbytehq/airbyte/pull/13854)                                               |
| 0.4.2   | 2022-06-06 | [13435](https://github.com/airbytehq/airbyte/pull/13435)                                                          | Adjust JDBC fetch size based on max memory and max row size                                                                                     |
| 0.4.1   | 2022-05-25 | [13419](https://github.com/airbytehq/airbyte/pull/13419)                                                          | Correct enum for Standard method.                                                                                                               |
| 0.4.0   | 2022-05-25 | [12759](https://github.com/airbytehq/airbyte/pull/12759) [13168](https://github.com/airbytehq/airbyte/pull/13168) | For CDC, Add option to ignore existing data and only sync new changes from the database.                                                        |
| 0.3.22  | 2022-04-29 | [12480](https://github.com/airbytehq/airbyte/pull/12480)                                                          | Query tables with adaptive fetch size to optimize JDBC memory consumption                                                                       |
| 0.3.21  | 2022-04-11 | [11729](https://github.com/airbytehq/airbyte/pull/11729)                                                          | Bump mina-sshd from 2.7.0 to 2.8.0                                                                                                              |
| 0.3.19  | 2022-03-31 | [11495](https://github.com/airbytehq/airbyte/pull/11495)                                                          | Adds Support to Chinese MSSQL Server Agent                                                                                                      |
| 0.3.18  | 2022-03-29 | [11010](https://github.com/airbytehq/airbyte/pull/11010)                                                          | Adds JDBC Params                                                                                                                                |
| 0.3.17  | 2022-02-21 | [10242](https://github.com/airbytehq/airbyte/pull/10242)                                                          | Fixed cursor for old connectors that use non-microsecond format. Now connectors work with both formats                                          |
| 0.3.16  | 2022-02-18 | [10242](https://github.com/airbytehq/airbyte/pull/10242)                                                          | Updated timestamp transformation with microseconds                                                                                              |
| 0.3.15  | 2022-02-14 | [10256](https://github.com/airbytehq/airbyte/pull/10256)                                                          | Add `-XX:+ExitOnOutOfMemoryError` JVM option                                                                                                    |
| 0.3.14  | 2022-01-24 | [9554](https://github.com/airbytehq/airbyte/pull/9554)                                                            | Allow handling of java sql date in CDC                                                                                                          |
| 0.3.13  | 2022-01-07 | [9094](https://github.com/airbytehq/airbyte/pull/9094)                                                            | Added support for missed data types                                                                                                             |
| 0.3.12  | 2021-12-30 | [9206](https://github.com/airbytehq/airbyte/pull/9206)                                                            | Update connector fields title/description                                                                                                       |
| 0.3.11  | 2021-12-24 | [8958](https://github.com/airbytehq/airbyte/pull/8958)                                                            | Add support for JdbcType.ARRAY                                                                                                                  |
| 0.3.10  | 2021-12-01 | [8371](https://github.com/airbytehq/airbyte/pull/8371)                                                            | Fixed incorrect handling "\n" in ssh key                                                                                                        |
| 0.3.9   | 2021-11-09 | [7748](https://github.com/airbytehq/airbyte/pull/7748)                                                            | Improve support for binary and varbinary data types                                                                                             |
| 0.3.8   | 2021-10-26 | [7386](https://github.com/airbytehq/airbyte/pull/7386)                                                            | Fixed data type (smalldatetime, smallmoney) conversion from mssql source                                                                        |
| 0.3.7   | 2021-09-30 | [6585](https://github.com/airbytehq/airbyte/pull/6585)                                                            | Improved SSH Tunnel key generation steps                                                                                                        |
| 0.3.6   | 2021-09-17 | [6318](https://github.com/airbytehq/airbyte/pull/6318)                                                            | Added option to connect to DB via SSH                                                                                                           |
| 0.3.4   | 2021-08-13 | [4699](https://github.com/airbytehq/airbyte/pull/4699)                                                            | Added json config validator                                                                                                                     |
| 0.3.3   | 2021-07-05 | [4689](https://github.com/airbytehq/airbyte/pull/4689)                                                            | Add CDC support                                                                                                                                 |
| 0.3.2   | 2021-06-09 | [3179](https://github.com/airbytehq/airbyte/pull/3973)                                                            | Add AIRBYTE_ENTRYPOINT for Kubernetes support                                                                                                   |
| 0.3.1   | 2021-06-08 | [3893](https://github.com/airbytehq/airbyte/pull/3893)                                                            | Enable SSL connection                                                                                                                           |
| 0.3.0   | 2021-04-21 | [2990](https://github.com/airbytehq/airbyte/pull/2990)                                                            | Support namespaces                                                                                                                              |
| 0.2.3   | 2021-03-28 | [2600](https://github.com/airbytehq/airbyte/pull/2600)                                                            | Add NCHAR and NVCHAR support to DB and cursor type casting                                                                                      |
| 0.2.2   | 2021-03-26 | [2460](https://github.com/airbytehq/airbyte/pull/2460)                                                            | Destination supports destination sync mode                                                                                                      |
| 0.2.1   | 2021-03-18 | [2488](https://github.com/airbytehq/airbyte/pull/2488)                                                            | Sources support primary keys                                                                                                                    |
| 0.2.0   | 2021-03-09 | [2238](https://github.com/airbytehq/airbyte/pull/2238)                                                            | Protocol allows future/unknown properties                                                                                                       |
| 0.1.11  | 2021-02-02 | [1887](https://github.com/airbytehq/airbyte/pull/1887)                                                            | Migrate AbstractJdbcSource to use iterators                                                                                                     |
| 0.1.10  | 2021-01-25 | [1746](https://github.com/airbytehq/airbyte/pull/1746)                                                            | Fix NPE in State Decorator                                                                                                                      |
| 0.1.9   | 2021-01-19 | [1724](https://github.com/airbytehq/airbyte/pull/1724)                                                            | Fix JdbcSource handling of tables with same names in different schemas                                                                          |
| 0.1.9   | 2021-01-14 | [1655](https://github.com/airbytehq/airbyte/pull/1655)                                                            | Fix JdbcSource OOM                                                                                                                              |
| 0.1.8   | 2021-01-13 | [1588](https://github.com/airbytehq/airbyte/pull/1588)                                                            | Handle invalid numeric values in JDBC source                                                                                                    |
| 0.1.6   | 2020-12-09 | [1172](https://github.com/airbytehq/airbyte/pull/1172)                                                            | Support incremental sync                                                                                                                        |
| 0.1.5   | 2020-11-30 | [1038](https://github.com/airbytehq/airbyte/pull/1038)                                                            | Change JDBC sources to discover more than standard schemas                                                                                      |
| 0.1.4   | 2020-11-30 | [1046](https://github.com/airbytehq/airbyte/pull/1046)                                                            | Add connectors using an index YAML file                                                                                                         |<|MERGE_RESOLUTION|>--- conflicted
+++ resolved
@@ -341,14 +341,10 @@
 ## Changelog
 
 | Version | Date       | Pull Request                                                                                                      | Subject                                                                                                                                         |
-<<<<<<< HEAD
 | :------ | :--------- | :---------------------------------------------------------------------------------------------------------------- | :---------------------------------------------------------------------------------------------------------------------------------------------- |
-| 2.0.2   | 2023-10-25 | [31834](https://github.com/airbytehq/airbyte/pull/31834)                                                          | Add explicit support for Always On read-only replicas                                                                                           |
-=======
-|:--------|:-----------|:------------------------------------------------------------------------------------------------------------------| :---------------------------------------------------------------------------------------------------------------------------------------------- |
+| 2.0.4   | 2023-11-03 | [31834](https://github.com/airbytehq/airbyte/pull/31834)                                                          | Add explicit support for Always On read-only replicas                                                                                           |
 | 2.0.3   | 2023-10-31 | [32024](https://github.com/airbytehq/airbyte/pull/32024)                                                          | Upgrade to Debezium version 2.4.0.                                                                                                                                          |
 | 2.0.2   | 2023-10-30 | [31960](https://github.com/airbytehq/airbyte/pull/31960)                                                          | Adopt java CDK version 0.2.0.                                                                                                                   |
->>>>>>> fbf391c8
 | 2.0.1   | 2023-08-24 | [29821](https://github.com/airbytehq/airbyte/pull/29821)                                                          | Set replication_method display_type to radio, update titles and descriptions, and make CDC the default choice                                   |
 | 2.0.0   | 2023-08-22 | [29493](https://github.com/airbytehq/airbyte/pull/29493)                                                          | Set a default cursor for Cdc mode                                                                                                               |
 | 1.1.1   | 2023-07-24 | [28545](https://github.com/airbytehq/airbyte/pull/28545)                                                          | Support Read Committed snapshot isolation level                                                                                                 |
