# Oracle DB

## Features

| Feature | Supported | Notes |
| :--- | :--- | :--- |
| Full Refresh Sync | Yes |  |
| Incremental - Append Sync | Yes |  |
| Replicate Incremental Deletes | Coming soon |  |
| Logical Replication \(WAL\) | Coming soon |  |
| SSL Support | Coming soon |  |
| SSH Tunnel Connection | Yes |  |
| LogMiner | Coming soon |  |
| Flashback | Coming soon |  |
| Namespaces | Yes | Enabled by default |

The Oracle source does not alter the schema present in your database. Depending on the destination connected to this source, however, the schema may be altered. See the destination's documentation for more details.

## Getting Started (Airbyte Cloud)
On Airbyte Cloud, only TLS connections to your Oracle instance are supported. Other than that, you can proceed with the open-source instructions below.

## Getting Started (Airbyte Open-Source)

#### Requirements

1. Oracle `11g` or above
2. Allow connections from Airbyte to your Oracle database \(if they exist in separate VPCs\)
3. Create a dedicated read-only Airbyte user with access to all tables needed for replication

#### 1. Make sure your database is accessible from the machine running Airbyte

This is dependent on your networking setup. The easiest way to verify if Airbyte is able to connect to your Oracle instance is via the check connection tool in the UI.

#### 2. Create a dedicated read-only user with access to the relevant tables \(Recommended but optional\)

This step is optional but highly recommended to allow for better permission control and auditing. Alternatively, you can use Airbyte with an existing user in your database.

To create a dedicated database user, run the following commands against your database:

```sql
CREATE USER airbyte IDENTIFIED BY <your_password_here>;
GRANT CREATE SESSION TO airbyte;
```

Next, grant the user read-only access to the relevant tables. The simplest way is to grant read access to all tables in the schema as follows:

```sql
GRANT SELECT ANY TABLE TO airbyte;
```

Or you can be more granular:

```sql
GRANT SELECT ON "<schema_a>"."<table_1>" TO airbyte;
GRANT SELECT ON "<schema_b>"."<table_2>" TO airbyte;
```

Your database user should now be ready for use with Airbyte.

#### 3. Include the schemas Airbyte should look at when configuring the Airbyte Oracle Source.

Case sensitive. Defaults to the upper-cased user if empty. If the user does not have access to the configured schemas, no tables will be discovered.

## Connection via SSH Tunnel

Airbyte has the ability to connect to a Oracle instance via an SSH Tunnel. The reason you might want to do this because it is not possible (or against security policy) to connect to the database directly (e.g. it does not have a public IP address).

When using an SSH tunnel, you are configuring Airbyte to connect to an intermediate server (a.k.a. a bastion sever) that _does_ have direct access to the database. Airbyte connects to the bastion and then asks the bastion to connect directly to the server.

Using this feature requires additional configuration, when creating the source. We will talk through what each piece of configuration means.

1. Configure all fields for the source as you normally would, except `SSH Tunnel Method`.
2. `SSH Tunnel Method` defaults to `No Tunnel` (meaning a direct connection). If you want to use an SSH Tunnel choose `SSH Key Authentication` or `Password Authentication`.
   1. Choose `Key Authentication` if you will be using an RSA private key as your secret for establishing the SSH Tunnel (see below for more information on generating this key).
   2. Choose `Password Authentication` if you will be using a password as your secret for establishing the SSH Tunnel.
3. `SSH Tunnel Jump Server Host` refers to the intermediate (bastion) server that Airbyte will connect to. This should be a hostname or an IP Address.
4. `SSH Connection Port` is the port on the bastion server with which to make the SSH connection. The default port for SSH connections is `22`, so unless you have explicitly changed something, go with the default.
5. `SSH Login Username` is the username that Airbyte should use when connection to the bastion server. This is NOT the Oracle username.
6. If you are using `Password Authentication`, then `SSH Login Username` should be set to the password of the User from the previous step. If you are using `SSH Key Authentication` leave this blank. Again, this is not the Oracle password, but the password for the OS-user that Airbyte is using to perform commands on the bastion.
7. If you are using `SSH Key Authentication`, then `SSH Private Key` should be set to the RSA Private Key that you are using to create the SSH connection. This should be the full contents of the key file starting with `-----BEGIN RSA PRIVATE KEY-----` and ending with `-----END RSA PRIVATE KEY-----`.

### Generating an SSH Key Pair

The connector expects an RSA key in PEM format.  To generate this key:

    ssh-keygen -t rsa -m PEM -f myuser_rsa

This produces the private key in pem format, and the public key remains in the standard format used by the `authorized_keys` file on 
your bastion host.  The public key should be added to your bastion host to whichever user you want to use with Airbyte.  The private
key is provided via copy-and-paste to the Airbyte connector configuration screen, so it may log in to the bastion.

## Data Type Mapping

Oracle data types are mapped to the following data types when synchronizing data.
You can check the test values examples [here](https://github.com/airbytehq/airbyte/blob/master/airbyte-integrations/connectors/source-oracle/src/test-integration/java/io/airbyte/integrations/source/oracle/OracleSourceComprehensiveTest.java).
If you can't find the data type you are looking for or have any problems feel free to add a new test!

| Oracle Type | Resulting Type | Notes |
| :--- | :--- | :--- |
| `binary_double` | number |  |
| `binary_float` | number |  |
| `blob` | string |  |
| `char` | string |  |
| `char(3 char)` | string |  |
| `clob` | string |  |
| `date` | string |  |
| `decimal` | number |  |
| `float` | number |  |
| `float(5)` | number |  |
| `integer` | number |  |
| `interval year to month` | string |  |
| `long raw` | string |  |
| `number` | number |  |
| `number(6, 2)` | number |  |
| `nvarchar(3)` | string |  |
| `raw` | string |  |
| `timestamp` | string |  |
| `timestamp with local time zone` | string |  |
| `timestamp with time zone` | string |  |
| `varchar2` | string |  |
| `varchar2(256)` | string |  |
| `xmltype` | string |  |

If you do not see a type in this list, assume that it is coerced into a string. We are happy to take feedback on preferred mappings.

## Encryption Options

Airbite has the ability to connect to the Oracle source with 3 network connectivity options:

1.`Unencrypted` the connection will be made using the TCP protocol. In this case, all data over the network will be transmitted in unencrypted form.
2.`Native network encryption` gives you the ability to encrypt database connections, without the configuration overhead of TCP / IP and SSL / TLS and without the need to open and listen on different ports.
In this case, the *SQLNET.ENCRYPTION_CLIENT* option will always be set as *REQUIRED* by default: The client or server will only accept encrypted traffic,
but the user has the opportunity to choose an `Encryption algorithm` according to the security policies he needs.
3.`TLS Encrypted` (verify certificate) - if this option is selected, data transfer will be transfered using the TLS protocol, taking into account the handshake procedure and certificate verification.
To use this option, insert the content of the certificate issued by the server into the `SSL PEM file` field

## Changelog

| Version | Date       | Pull Request | Subject |
| :------ | :--------  | :-----       | :------ |
<<<<<<< HEAD
| 0.3.6   | 2021-10-01 | [6616](https://github.com/airbytehq/airbyte/pull/6616) | Added network encryption options |
=======
| 0.3.7   | 2021-10-01 | [6616](https://github.com/airbytehq/airbyte/pull/6616) | Added network encryption options |
| 0.3.6   | 2021-09-30 | [6585](https://github.com/airbytehq/airbyte/pull/6585) | Improved SSH Tunnel key generation steps |
>>>>>>> ec68f478
| 0.3.5   | 2021-09-22 | [6356](https://github.com/airbytehq/airbyte/pull/6356) | Added option to connect to DB via SSH. |
| 0.3.4   | 2021-09-01 | [6038](https://github.com/airbytehq/airbyte/pull/6038) | Remove automatic filtering of system schemas. |
| 0.3.3   | 2021-09-01 | [5779](https://github.com/airbytehq/airbyte/pull/5779) | Ability to only discover certain schemas. |
| 0.3.2   | 2021-08-13 | [4699](https://github.com/airbytehq/airbyte/pull/4699) | Added json config validator. |<|MERGE_RESOLUTION|>--- conflicted
+++ resolved
@@ -138,12 +138,8 @@
 
 | Version | Date       | Pull Request | Subject |
 | :------ | :--------  | :-----       | :------ |
-<<<<<<< HEAD
-| 0.3.6   | 2021-10-01 | [6616](https://github.com/airbytehq/airbyte/pull/6616) | Added network encryption options |
-=======
 | 0.3.7   | 2021-10-01 | [6616](https://github.com/airbytehq/airbyte/pull/6616) | Added network encryption options |
 | 0.3.6   | 2021-09-30 | [6585](https://github.com/airbytehq/airbyte/pull/6585) | Improved SSH Tunnel key generation steps |
->>>>>>> ec68f478
 | 0.3.5   | 2021-09-22 | [6356](https://github.com/airbytehq/airbyte/pull/6356) | Added option to connect to DB via SSH. |
 | 0.3.4   | 2021-09-01 | [6038](https://github.com/airbytehq/airbyte/pull/6038) | Remove automatic filtering of system schemas. |
 | 0.3.3   | 2021-09-01 | [5779](https://github.com/airbytehq/airbyte/pull/5779) | Ability to only discover certain schemas. |
