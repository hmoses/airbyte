# Airbyte CI CLI

## What is it?

`airbyte-ci` is a command line interface to run CI/CD pipelines.
The goal of this CLI is to offer developers a tool to run these pipelines locally and in a CI context with the same guarantee.
It can prevent unnecessary commit -> push cycles developers typically go through when they when to test their changes against a remote CI.
This is made possible thanks to the use of [Dagger](https://dagger.io), a CI/CD engine relying on Docker Buildkit to provide reproducible builds.
Our pipeline are declared with Python code, the main entrypoint is [here](https://github.com/airbytehq/airbyte/blob/master/airbyte-ci/connector_ops/connector_ops/pipelines/commands/airbyte_ci.py).
This documentation should be helpful for both local and CI use of the CLI. We indeed [power connector testing in the CI with this CLI](https://github.com/airbytehq/airbyte/blob/master/.github/workflows/connector_integration_test_single_dagger.yml#L78).

## How to install

### Requirements

- A running Docker engine with version >= 20.10.23

## Install or Update

The recommended way to install `airbyte-ci` is using the [Makefile](../../../Makefile).

```sh
# from the root of the airbyte repository
make tools.airbyte-ci.install
```

### Setting up connector secrets access

If you plan to use Airbyte CI to run CAT (Connector Acceptance Tests), we recommend setting up GSM
access so that Airbyte CI can pull remote secrets from GSM. For setup instructions, see the
CI Credentials package (which Airbyte CI uses under the hood) README's
[Get GSM Access](https://github.com/airbytehq/airbyte/blob/master/airbyte-ci/connectors/ci_credentials/README.md#get-gsm-access)
instructions.

### Updating the airbyte-ci tool

To reinstall airbyte-ci, run the following command:

```sh
airbyte-ci update
```

or if that fails, you can reinstall it with the following command:

```sh
# from the root of the airbyte repository
make tools.airbyte-ci.install
```

## Checking the airbyte-ci install

To check that airbyte-ci is installed correctly, run the following command:

```sh
make tools.airbyte-ci.check
```

## Cleaning the airbyte-ci install

To clean the airbyte-ci install, run the following command:

```sh
make tools.airbyte-ci.clean
```

## Installation for development

#### Pre-requisites

- Poetry >= 1.1.8
- Python >= 3.10

#### Installation

If you are developing on pipelines, we recommend installing airbyte-ci with poetry:

```bash
cd airbyte-ci/connectors/pipelines/
poetry install
poetry shell
cd ../../
```

**Alternatively**, you can install airbyte-ci with pipx so that the entrypoint is available in your PATH:

```bash
make tools.airbyte-ci.install
```

However, this will not automatically install the dependencies for the local dependencies of airbyte-ci, or respect the lockfile.

Its often best to use the `poetry` steps instead.

## Commands reference

At this point you can run `airbyte-ci` commands.

- [`airbyte-ci` command group](#airbyte-ci)
  - [Options](#options)
- [`connectors` command subgroup](#connectors-command-subgroup)
  - [Options](#options-1)
- [`connectors list` command](#connectors-list-command)
- [`connectors test` command](#connectors-test-command)
  - [Examples](#examples-)
  - [What it runs](#what-it-runs-)
- [`connectors build` command](#connectors-build-command)
  - [What it runs](#what-it-runs)
- [`connectors publish` command](#connectors-publish-command)
- [Examples](#examples)
- [Options](#options-2)
- [`connectors bump_version` command](#connectors-bump_version)
- [`connectors upgrade_cdk` command](#connectors-upgrade_cdk)
- [`connectors upgrade_base_image` command](#connectors-upgrade_base_image)
- [`connectors migrate_to_base_image` command](#connectors-migrate_to_base_image)
- [`format` command subgroup](#format-subgroup)
  - [`format check` command](#format-check-command)
  - [`format fix` command](#format-fix-command)
- [`metadata` command subgroup](#metadata-command-subgroup)
- [`metadata validate` command](#metadata-validate-command)
  - [Example](#example)
  - [Options](#options-3)
- [`metadata upload` command](#metadata-upload-command)
  - [Example](#example-1)
  - [Options](#options-4)
- [`metadata deploy orchestrator` command](#metadata-deploy-orchestrator-command)
  - [Example](#example-2)
  - [What it runs](#what-it-runs--1)
- [`metadata test lib` command](#metadata-test-lib-command)
  - [Example](#example-3)
- [`metadata test orchestrator` command](#metadata-test-orchestrator-command)
  - [Example](#example-4)
- [`tests` command](#test-command)
  - [Example](#example-5)

### <a id="airbyte-ci-command-group"></a>`airbyte-ci` command group

**The main command group option has sensible defaults. In local use cases you're not likely to pass options to the `airbyte-ci` command group.**

#### Options

| Option                                         | Default value                   | Mapped environment variable   | Description                                                                                 |
| ---------------------------------------------- | ------------------------------- | ----------------------------- | ------------------------------------------------------------------------------------------- |
| `--yes/--y`                                    | False                           |                               | Agrees to all prompts.                                                                      |
| `--yes-auto-update`                            | False                           |                               | Agrees to the auto update prompts.                                                          |
| `--enable-update-check/--disable-update-check` | True                            |                               | Turns on the update check feature                                                           |
| `--enable-dagger-run/--disable-dagger-run`     | `--enable-dagger-run`           |                               | Disables the Dagger terminal UI.                                                            |
| `--is-local/--is-ci`                           | `--is-local`                    |                               | Determines the environment in which the CLI runs: local environment or CI environment.      |
| `--git-branch`                                 | The checked out git branch name | `CI_GIT_BRANCH`               | The git branch on which the pipelines will run.                                             |
| `--git-revision`                               | The current branch head         | `CI_GIT_REVISION`             | The commit hash on which the pipelines will run.                                            |
| `--diffed-branch`                              | `origin/master`                 |                               | Branch to which the git diff will happen to detect new or modified files.                   |
| `--gha-workflow-run-id`                        |                                 |                               | GHA CI only - The run id of the GitHub action workflow                                      |
| `--ci-context`                                 | `manual`                        |                               | The current CI context: `manual` for manual run, `pull_request`, `nightly_builds`, `master` |
| `--pipeline-start-timestamp`                   | Current epoch time              | `CI_PIPELINE_START_TIMESTAMP` | Start time of the pipeline as epoch time. Used for pipeline run duration computation.       |
| `--show-dagger-logs/--hide-dagger-logs`        | `--hide-dagger-logs`            |                               | Flag to show or hide the dagger logs.                                                       |


### <a id="connectors-command-subgroup"></a>`connectors` command subgroup

Available commands:

- `airbyte-ci connectors test`: Run tests for one or multiple connectors.
- `airbyte-ci connectors build`: Build docker images for one or multiple connectors.
- `airbyte-ci connectors publish`: Publish a connector to Airbyte's DockerHub.

#### Options

| Option                                                         | Multiple | Default value                    | Mapped Environment Variable | Description                                                                                                                                                                                                                                                                                                                                                                                                                                                                               |
| -------------------------------------------------------------- | -------- | -------------------------------- | --------------------------- | ----------------------------------------------------------------------------------------------------------------------------------------------------------------------------------------------------------------------------------------------------------------------------------------------------------------------------------------------------------------------------------------------------------------------------------------------------------------------------------------- |
| `--use-remote-secrets/--use-local-secrets`                     | False    |                                  |                             | If --use-remote-secrets, connectors configuration will be pulled from Google Secret Manager. Requires the `GCP_GSM_CREDENTIALS` environment variable to be set with a service account with permission to read GSM secrets. If --use-local-secrets the connector configuration will be read from the local connector `secrets` folder. If this flag is not used and a `GCP_GSM_CREDENTIALS` environment variable is set remote secrets will be used, local secrets will be used otherwise. |
| `--name`                                                       | True     |                                  |                             | Select a specific connector for which the pipeline will run. Can be used multiple times to select multiple connectors. The expected name is the connector technical name. e.g. `source-pokeapi`                                                                                                                                                                                                                                                                                           |
| `--support-level`                                              | True     |                                  |                             | Select connectors with a specific support level: `community`, `certified`. Can be used multiple times to select multiple support levels.                                                                                                                                                                                                                                                                                                                                                  |
| `--metadata-query`                                             | False    |                                  |                             | Filter connectors by the `data` field in the metadata file using a [simpleeval](https://github.com/danthedeckie/simpleeval) query. e.g. 'data.ab_internal.ql == 200'                                                                                                                                                                                                                                                                                                                      |
| `--use-local-cdk`                                              | False    | False                            |                             | Build with the airbyte-cdk from the local repository. " "This is useful for testing changes to the CDK.                                                                                                                                                                                                                                                                                                                                                                                   |
| `--language`                                                   | True     |                                  |                             | Select connectors with a specific language: `python`, `low-code`, `java`. Can be used multiple times to select multiple languages.                                                                                                                                                                                                                                                                                                                                                        |
| `--modified`                                                   | False    | False                            |                             | Run the pipeline on only the modified connectors on the branch or previous commit (depends on the pipeline implementation).                                                                                                                                                                                                                                                                                                                                                               |
| `--concurrency`                                                | False    | 5                                |                             | Control the number of connector pipelines that can run in parallel. Useful to speed up pipelines or control their resource usage.                                                                                                                                                                                                                                                                                                                                                         |
| `--metadata-change-only/--not-metadata-change-only`            | False    | `--not-metadata-change-only`     |                             | Only run the pipeline on connectors with changes on their metadata.yaml file.                                                                                                                                                                                                                                                                                                                                                                                                             |
| `--enable-dependency-scanning / --disable-dependency-scanning` | False    | ` --disable-dependency-scanning` |                             | When enabled the dependency scanning will be performed to detect the connectors to select according to a dependency change.                                                                                                                                                                                                                                                                                                                                                               |
| `--docker-hub-username`                                        |          |                                  | DOCKER_HUB_USERNAME         | Your username to connect to DockerHub. Required for the publish subcommand.                                                                                                                                                                                                                                                                                                                                                                                                               |
| `--docker-hub-password`                                        |          |                                  | DOCKER_HUB_PASSWORD         | Your password to connect to DockerHub. Required for the publish subcommand.                                                                                                                                                                                                                                                                                                                                                                                                               |

### <a id="connectors-list-command"></a>`connectors list` command

Retrieve the list of connectors satisfying the provided filters.

#### Examples

List all connectors:

`airbyte-ci connectors list`

List certified connectors:

`airbyte-ci connectors --support-level=certified list`

List connectors changed on the current branch:

`airbyte-ci connectors --modified list`

List connectors with a specific language:

`airbyte-ci connectors --language=python list`

List connectors with multiple filters:

`airbyte-ci connectors --language=low-code --support-level=certified list`

### <a id="connectors-test-command"></a>`connectors test` command

Run a test pipeline for one or multiple connectors.

#### Examples

Test a single connector:
`airbyte-ci connectors --name=source-pokeapi test`

Test multiple connectors:
`airbyte-ci connectors --name=source-pokeapi --name=source-bigquery test`

Test certified connectors:
`airbyte-ci connectors --support-level=certified test`

Test connectors changed on the current branch:
`airbyte-ci connectors --modified test`

Run acceptance test only on the modified connectors, just run its full refresh tests:
`airbyte-ci connectors --modified test --only-step="acceptance" --acceptance.-k=test_full_refresh`

#### What it runs

```mermaid
flowchart TD
    entrypoint[[For each selected connector]]
    subgraph static ["Static code analysis"]
      qa[Run QA checks]
      sem["Check version follows semantic versionning"]
      incr["Check version is incremented"]
      metadata_validation["Run metadata validation on metadata.yaml"]
      sem --> incr
    end
    subgraph tests ["Tests"]
        build[Build connector docker image]
        unit[Run unit tests]
        integration[Run integration tests]
        cat[Run connector acceptance tests]
        secret[Load connector configuration]

        unit-->secret
        unit-->build
        secret-->integration
        secret-->cat
        build-->integration
        build-->cat
    end
    entrypoint-->static
    entrypoint-->tests
    report["Build test report"]
    tests-->report
    static-->report
```

#### Options

| Option                                                  | Multiple | Default value | Description                                                                                                                                                                                              |
| ------------------------------------------------------- | -------- | ------------- | -------------------------------------------------------------------------------------------------------------------------------------------------------------------------------------------------------- |
| `--skip-step/-x`                                        | True     |               | Skip steps by id e.g. `-x unit -x acceptance`                                                                                                                                                            |
| `--only-step/-k`                                        | True     |               | Only run specific steps by id e.g. `-k unit -k acceptance`                                                                                                                                               |
| `--fail-fast`                                           | False    | False         | Abort after any tests fail, rather than continuing to run additional tests. Use this setting to confirm a known bug is fixed (or not), or when you only require a pass/fail result.                      |
| `--code-tests-only`                                     | True     | False         | Skip any tests not directly related to code updates. For instance, metadata checks, version bump checks, changelog verification, etc. Use this setting to help focus on code quality during development. |
| `--concurrent-cat`                                      | False    | False         | Make CAT tests run concurrently using pytest-xdist. Be careful about source or destination API rate limits.                                                                                              |
| `--<step-id>.<extra-parameter>=<extra-parameter-value>` | True     |               | You can pass extra parameters for specific test steps. More details in the extra parameters section below                                                                                                |
| `--ci-requirements`                                     | False    |               |                                                                                                                                                                                                          | Output the CI requirements as a JSON payload. It is used to determine the CI runner to use.

Note:

- The above options are implemented for Java connectors but may not be available for Python connectors. If an option is not supported, the pipeline will not fail but instead the 'default' behavior will be executed.

#### Extra parameters
You can pass extra parameters to the following steps:
* `unit` 
* `integration` 
* `acceptance` 

This allows you to override the default parameters of these steps. 
For example, you can only run the `test_read` test of the acceptance test suite with:
`airbyte-ci connectors --name=source-pokeapi test --acceptance.-k=test_read`
Here the `-k` parameter is passed to the pytest command running acceptance tests.
Please keep in mind that the extra parameters are not validated by the CLI: if you pass an invalid parameter, you'll face a late failure during the pipeline execution.

### <a id="connectors-build-command"></a>`connectors build` command

Run a build pipeline for one or multiple connectors and export the built docker image to the local docker host.
It's mainly purposed for local use.

Build a single connector:
`airbyte-ci connectors --name=source-pokeapi build`

Build a single connector with a custom image tag:
`airbyte-ci connectors --name=source-pokeapi build --tag=my-custom-tag`

Build a single connector for multiple architectures:
`airbyte-ci connectors --name=source-pokeapi build --architecture=linux/amd64 --architecture=linux/arm64`

You will get:

- `airbyte/source-pokeapi:dev-linux-amd64`
- `airbyte/source-pokeapi:dev-linux-arm64`

Build multiple connectors:
`airbyte-ci connectors --name=source-pokeapi --name=source-bigquery build`

Build certified connectors:
`airbyte-ci connectors --support-level=certified build`

Build connectors changed on the current branch:
`airbyte-ci connectors --modified build`

#### What it runs

For Python and Low Code connectors:

```mermaid
flowchart TD
    arch(For each platform amd64/arm64)
    connector[Build connector image]
    load[Load to docker host with :dev tag, current platform]
    spec[Get spec]
    arch-->connector-->spec--"if success"-->load
```

For Java connectors:

```mermaid
flowchart TD
    arch(For each platform amd64/arm64)
    distTar[Gradle distTar task run]
    base[Build integration base]
    java_base[Build integration base Java]
    normalization[Build Normalization]
    connector[Build connector image]

    arch-->base-->java_base-->connector
    distTar-->connector
    normalization--"if supports normalization"-->connector

    load[Load to docker host with :dev tag]
    spec[Get spec]
    connector-->spec--"if success"-->load
```

### Options

| Option                | Multiple | Default value  | Description                                                          |
| --------------------- | -------- | -------------- | -------------------------------------------------------------------- |
| `--architecture`/`-a` | True     | Local platform | Defines for which architecture(s) the connector image will be built. |
| `--tag`               | False    | `dev`          | Image tag for the built image.                                       |

### <a id="connectors-publish-command"></a>`connectors publish` command

Run a publish pipeline for one or multiple connectors.
It's mainly purposed for CI use to release a connector update.

### Examples

Publish all connectors modified in the head commit: `airbyte-ci connectors --modified publish`

### Options

| Option                               | Required | Default         | Mapped environment variable        | Description                                                                                                                                                                               |
| ------------------------------------ | -------- | --------------- | ---------------------------------- | ----------------------------------------------------------------------------------------------------------------------------------------------------------------------------------------- |
| `--pre-release/--main-release`       | False    | `--pre-release` |                                    | Whether to publish the pre-release or the main release version of a connector. Defaults to pre-release. For main release you have to set the credentials to interact with the GCS bucket. |
| `--spec-cache-gcs-credentials`       | False    |                 | `SPEC_CACHE_GCS_CREDENTIALS`       | The service account key to upload files to the GCS bucket hosting spec cache.                                                                                                             |
| `--spec-cache-bucket-name`           | False    |                 | `SPEC_CACHE_BUCKET_NAME`           | The name of the GCS bucket where specs will be cached.                                                                                                                                    |
| `--metadata-service-gcs-credentials` | False    |                 | `METADATA_SERVICE_GCS_CREDENTIALS` | The service account key to upload files to the GCS bucket hosting the metadata files.                                                                                                     |
| `--metadata-service-bucket-name`     | False    |                 | `METADATA_SERVICE_BUCKET_NAME`     | The name of the GCS bucket where metadata files will be uploaded.                                                                                                                         |
| `--slack-webhook`                    | False    |                 | `SLACK_WEBHOOK`                    | The Slack webhook URL to send notifications to.                                                                                                                                           |
| `--slack-channel`                    | False    |                 | `SLACK_CHANNEL`                    | The Slack channel name to send notifications to.                                                                                                                                          |
| `--ci-requirements`                  | False    |                 |                                    | Output the CI requirements as a JSON payload. It is used to determine the CI runner to use.                                                                                               |


I've added an empty "Default" column, and you can fill in the default values as needed.

#### What it runs

```mermaid
flowchart TD
    validate[Validate the metadata file]
    check[Check if the connector image already exists]
    build[Build the connector image for all platform variants]
    upload_spec[Upload connector spec to the spec cache bucket]
    push[Push the connector image from DockerHub, with platform variants]
    pull[Pull the connector image from DockerHub to check SPEC can be run and the image layers are healthy]
    upload_metadata[Upload its metadata file to the metadata service bucket]

    validate-->check-->build-->upload_spec-->push-->pull-->upload_metadata
```

### <a id="connectors-bump_version"></a>`connectors bump_version` command

Bump the version of the selected connectors.

### Examples

Bump source-openweather: `airbyte-ci connectors --name=source-openweather bump_version patch <pr-number> "<changelog-entry>"`

#### Arguments

| Argument              | Description                                                            |
| --------------------- | ---------------------------------------------------------------------- |
| `BUMP_TYPE`           | major, minor or patch                                                  |
| `PULL_REQUEST_NUMBER` | The GitHub pull request number, used in the changelog entry            |
| `CHANGELOG_ENTRY`     | The changelog entry that will get added to the connector documentation |

### <a id="connectors-upgrade_cdk"></a>`connectors upgrade_cdk` command

Upgrade the CDK version of the selected connectors by updating the dependency in the setup.py file.

### Examples

Upgrade for source-openweather: `airbyte-ci connectors --name=source-openweather upgrade_cdk <new-cdk-version>`

#### Arguments

| Argument      | Description                                             |
| ------------- | ------------------------------------------------------- |
| `CDK_VERSION` | CDK version to set (default to the most recent version) |

### <a id="connectors-upgrade_base_image"></a>`connectors upgrade_base_image` command

Modify the selected connector metadata to use the latest base image version.

### Examples

Upgrade the base image for source-openweather: `airbyte-ci connectors --name=source-openweather upgrade_base_image`

### Options

| Option                  | Required | Default | Mapped environment variable | Description                                                                                                     |
| ----------------------- | -------- | ------- | --------------------------- | --------------------------------------------------------------------------------------------------------------- |
| `--docker-hub-username` | True     |         | `DOCKER_HUB_USERNAME`       | Your username to connect to DockerHub. It's used to read the base image registry.                               |
| `--docker-hub-password` | True     |         | `DOCKER_HUB_PASSWORD`       | Your password to connect to DockerHub. It's used to read the base image registry.                               |
| `--set-if-not-exists`   | False    | True    |                             | Whether to set or not the baseImage metadata if no connectorBuildOptions is declared in the connector metadata. |

### <a id="connectors-migrate_to_base_image"></a>`connectors migrate_to_base_image` command

Make a connector using a Dockerfile migrate to the base image by:

- Removing its Dockerfile
- Updating its metadata to use the latest base image version
- Updating its documentation to explain the build process
- Bumping by a patch version

### Examples

Migrate source-openweather to use the base image: `airbyte-ci connectors --name=source-openweather migrate_to_base_image`

### Arguments

| Argument              | Description                                                 |
| --------------------- | ----------------------------------------------------------- |
| `PULL_REQUEST_NUMBER` | The GitHub pull request number, used in the changelog entry |

### <a id="format-subgroup"></a>`format` command subgroup

Available commands:

- `airbyte-ci format check all`
- `airbyte-ci format fix all`

### Options

| Option              | Required | Default | Mapped environment variable | Description                                                                                 |
| ------------------- | -------- | ------- | --------------------------- | ------------------------------------------------------------------------------------------- |
| `--quiet/-q`        | False    | False   |                             | Hide formatter execution details in reporting.                                              |
| `--ci-requirements` | False    |         |                             | Output the CI requirements as a JSON payload. It is used to determine the CI runner to use. |

### Examples

- Check for formatting errors in the repository: `airbyte-ci format check all`
- Fix formatting for only python files: `airbyte-ci format fix python`

### <a id="format-check-command"></a>`format check all` command

This command runs formatting checks, but does not format the code in place. It will exit 1 as soon as a failure is encountered. To fix errors, use `airbyte-ci format fix all`.

Running `airbyte-ci format check` will run checks on all different types of code. Run `airbyte-ci format check --help` for subcommands to check formatting for only certain types of files.

### <a id="format-fix-command"></a>`format fix all` command

This command runs formatting checks and reformats any code that would be reformatted, so it's recommended to stage changes you might have before running this command.

Running `airbyte-ci format fix all` will format all of the different types of code. Run `airbyte-ci format fix --help` for subcommands to format only certain types of files.

### <a id="metadata-validate-command-subgroup"></a>`metadata` command subgroup

Available commands:

- `airbyte-ci metadata deploy orchestrator`

### <a id="metadata-upload-orchestrator"></a>`metadata deploy orchestrator` command

This command deploys the metadata service orchestrator to production.
The `DAGSTER_CLOUD_METADATA_API_TOKEN` environment variable must be set.

#### Example

`airbyte-ci metadata deploy orchestrator`

#### What it runs

```mermaid
flowchart TD
    test[Run orchestrator tests] --> deploy[Deploy orchestrator to Dagster Cloud]
```

### <a id="tests-command"></a>`tests` command

This command runs the Python tests for a airbyte-ci poetry package.

#### Arguments

| Option                | Required | Default | Mapped environment variable | Description                         |
| --------------------- | -------- | ------- | --------------------------- | ----------------------------------- |
| `poetry_package_path` | True     |         |                             | The path to poetry package to test. |

#### Options

| Option                    | Required | Default | Mapped environment variable | Description                                                                                 |
| ------------------------- | -------- | ------- | --------------------------- | ------------------------------------------------------------------------------------------- |
| `-c/--poetry-run-command` | True     | None    |                             | The command to run with `poetry run`                                                        |
| `-e/--pass-env-var`       | False    | None    |                             | Host environment variable that is passed to the container running the poetry command        |
| `--ci-requirements`       | False    |         |                             | Output the CI requirements as a JSON payload. It is used to determine the CI runner to use. |

#### Examples
You can pass multiple `-c/--poetry-run-command` options to run multiple commands.

E.G.: running `pytest` and `mypy`:
`airbyte-ci test airbyte-ci/connectors/pipelines --poetry-run-command='pytest tests' --poetry-run-command='mypy pipelines'`

E.G.: passing the environment variable `GCP_GSM_CREDENTIALS` environment variable to the container running the poetry command:
`airbyte-ci test airbyte-lib --pass-env-var='GCP_GSM_CREDENTIALS'`

E.G.: running `pytest` on a specific test folder:
`airbyte-ci tests airbyte-integrations/bases/connector-acceptance-test --poetry-run-command='pytest tests/unit_tests'`

## Changelog

| Version | PR                                                         | Description                                                                                                       |
| ------- | ---------------------------------------------------------- | ----------------------------------------------------------------------------------------------------------------- |
<<<<<<< HEAD
| 3.5.0   | [#34343](https://github.com/airbytehq/airbyte/pull/34343)  | allow running connector upgrade_cdk for java connectors                                                             |
=======
| 3.5.1   | [#34321](https://github.com/airbytehq/airbyte/pull/34321)  | Upgrade to Dagger 0.9.6 .                                                                                         |
| 3.5.0   | [#33313](https://github.com/airbytehq/airbyte/pull/33313)  | Pass extra params after Gradle tasks.                                                                             |
>>>>>>> 14c61991
| 3.4.2   | [#34301](https://github.com/airbytehq/airbyte/pull/34301)  | Pass extra params after Gradle tasks.                                                                             |
| 3.4.1   | [#34067](https://github.com/airbytehq/airbyte/pull/34067)  | Use dagster-cloud 1.5.7 for deploy                                                                                |
| 3.4.0   | [#34276](https://github.com/airbytehq/airbyte/pull/34276)  | Introduce `--only-step` option for connector tests.                                                               |
| 3.3.0   | [#34218](https://github.com/airbytehq/airbyte/pull/34218)  | Introduce `--ci-requirements` option for client defined CI runners.                                               |
| 3.2.0   | [#34050](https://github.com/airbytehq/airbyte/pull/34050)  | Connector test steps can take extra parameters                                                                    |
| 3.1.3   | [#34136](https://github.com/airbytehq/airbyte/pull/34136)  | Fix issue where dagger excludes were not being properly applied                                                   |
| 3.1.2   | [#33972](https://github.com/airbytehq/airbyte/pull/33972)  | Remove secrets scrubbing hack for --is-local and other small tweaks.                                              |
| 3.1.1   | [#33979](https://github.com/airbytehq/airbyte/pull/33979)  | Fix AssertionError on report existence again                                                                      |
| 3.1.0   | [#33994](https://github.com/airbytehq/airbyte/pull/33994)  | Log more context information in CI.                                                                               |
| 3.0.2   | [#33987](https://github.com/airbytehq/airbyte/pull/33987)  | Fix type checking issue when running --help                                                                       |
| 3.0.1   | [#33981](https://github.com/airbytehq/airbyte/pull/33981)  | Fix issues with deploying dagster, pin pendulum version in dagster-cli install                                    |
| 3.0.0   | [#33582](https://github.com/airbytehq/airbyte/pull/33582)  | Upgrade to Dagger 0.9.5                                                                                           |
| 2.14.3  | [#33964](https://github.com/airbytehq/airbyte/pull/33964)  | Reintroduce mypy with fixes for AssertionError on publish and missing report URL on connector test commit status. |
| 2.14.2  | [#33954](https://github.com/airbytehq/airbyte/pull/33954)  | Revert mypy changes                                                                                               |
| 2.14.1  | [#33956](https://github.com/airbytehq/airbyte/pull/33956)  | Exclude pnpm lock files from auto-formatting                                                                      |
| 2.14.0  | [#33941](https://github.com/airbytehq/airbyte/pull/33941)  | Enable in-connector normalization in destination-postgres                                                         |
| 2.13.1  | [#33920](https://github.com/airbytehq/airbyte/pull/33920)  | Report different sentry environments                                                                              |
| 2.13.0  | [#33784](https://github.com/airbytehq/airbyte/pull/33784)  | Make `airbyte-ci test` able to run any poetry command                                                             |
| 2.12.0  | [#33313](https://github.com/airbytehq/airbyte/pull/33313)  | Add upgrade CDK command                                                                                           |
| 2.11.0  | [#32188](https://github.com/airbytehq/airbyte/pull/32188)  | Add -x option to connector test to allow for skipping steps                                                       |
| 2.10.12 | [#33419](https://github.com/airbytehq/airbyte/pull/33419)  | Make ClickPipelineContext handle dagger logging.                                                                  |
| 2.10.11 | [#33497](https://github.com/airbytehq/airbyte/pull/33497)  | Consider nested .gitignore rules in format.                                                                       |
| 2.10.10 | [#33449](https://github.com/airbytehq/airbyte/pull/33449)  | Add generated metadata models to the default format ignore list.                                                  |
| 2.10.9  | [#33370](https://github.com/airbytehq/airbyte/pull/33370)  | Fix bug that broke airbyte-ci test                                                                                |
| 2.10.8  | [#33249](https://github.com/airbytehq/airbyte/pull/33249)  | Exclude git ignored files from formatting.                                                                        |
| 2.10.7  | [#33248](https://github.com/airbytehq/airbyte/pull/33248)  | Fix bug which broke airbyte-ci connectors tests when optional DockerHub credentials env vars are not set.         |
| 2.10.6  | [#33170](https://github.com/airbytehq/airbyte/pull/33170)  | Remove Dagger logs from console output of `format`.                                                               |
| 2.10.5  | [#33097](https://github.com/airbytehq/airbyte/pull/33097)  | Improve `format` performances, exit with 1 status code when `fix` changes files.                                  |
| 2.10.4  | [#33206](https://github.com/airbytehq/airbyte/pull/33206)  | Add "-y/--yes" Flag to allow preconfirmation of prompts                                                           |
| 2.10.3  | [#33080](https://github.com/airbytehq/airbyte/pull/33080)  | Fix update failing due to SSL error on install.                                                                   |
| 2.10.2  | [#33008](https://github.com/airbytehq/airbyte/pull/33008)  | Fix local `connector build`.                                                                                      |
| 2.10.1  | [#32928](https://github.com/airbytehq/airbyte/pull/32928)  | Fix BuildConnectorImages constructor.                                                                             |
| 2.10.0  | [#32819](https://github.com/airbytehq/airbyte/pull/32819)  | Add `--tag` option to connector build.                                                                            |
| 2.9.0   | [#32816](https://github.com/airbytehq/airbyte/pull/32816)  | Add `--architecture` option to connector build.                                                                   |
| 2.8.1   | [#32999](https://github.com/airbytehq/airbyte/pull/32999)  | Improve Java code formatting speed                                                                                |
| 2.8.0   | [#31930](https://github.com/airbytehq/airbyte/pull/31930)  | Move pipx install to `airbyte-ci-dev`, and add auto-update feature targeting binary                               |
| 2.7.3   | [#32847](https://github.com/airbytehq/airbyte/pull/32847)  | Improve --modified behaviour for pull requests.                                                                   |
| 2.7.2   | [#32839](https://github.com/airbytehq/airbyte/pull/32839)  | Revert changes in v2.7.1.                                                                                         |
| 2.7.1   | [#32806](https://github.com/airbytehq/airbyte/pull/32806)  | Improve --modified behaviour for pull requests.                                                                   |
| 2.7.0   | [#31930](https://github.com/airbytehq/airbyte/pull/31930)  | Merge airbyte-ci-internal into airbyte-ci                                                                         |
| 2.6.0   | [#31831](https://github.com/airbytehq/airbyte/pull/31831)  | Add `airbyte-ci format` commands, remove connector-specific formatting check                                      |
| 2.5.9   | [#32427](https://github.com/airbytehq/airbyte/pull/32427)  | Re-enable caching for source-postgres                                                                             |
| 2.5.8   | [#32402](https://github.com/airbytehq/airbyte/pull/32402)  | Set Dagger Cloud token for airbyters only                                                                         |
| 2.5.7   | [#31628](https://github.com/airbytehq/airbyte/pull/31628)  | Add ClickPipelineContext class                                                                                    |
| 2.5.6   | [#32139](https://github.com/airbytehq/airbyte/pull/32139)  | Test coverage report on Python connector UnitTest.                                                                |
| 2.5.5   | [#32114](https://github.com/airbytehq/airbyte/pull/32114)  | Create cache mount for `/var/lib/docker` to store images in `dind` context.                                       |
| 2.5.4   | [#32090](https://github.com/airbytehq/airbyte/pull/32090)  | Do not cache `docker login`.                                                                                      |
| 2.5.3   | [#31974](https://github.com/airbytehq/airbyte/pull/31974)  | Fix latest CDK install and pip cache mount on connector install.                                                  |
| 2.5.2   | [#31871](https://github.com/airbytehq/airbyte/pull/31871)  | Deactivate PR comments, add HTML report links to the PR status when its ready.                                    |
| 2.5.1   | [#31774](https://github.com/airbytehq/airbyte/pull/31774)  | Add a docker configuration check on `airbyte-ci` startup.                                                         |
| 2.5.0   | [#31766](https://github.com/airbytehq/airbyte/pull/31766)  | Support local connectors secrets.                                                                                 |
| 2.4.0   | [#31716](https://github.com/airbytehq/airbyte/pull/31716)  | Enable pre-release publish with local CDK.                                                                        |
| 2.3.1   | [#31748](https://github.com/airbytehq/airbyte/pull/31748)  | Use AsyncClick library instead of base Click.                                                                     |
| 2.3.0   | [#31699](https://github.com/airbytehq/airbyte/pull/31699)  | Support optional concurrent CAT execution.                                                                        |
| 2.2.6   | [#31752](https://github.com/airbytehq/airbyte/pull/31752)  | Only authenticate when secrets are available.                                                                     |
| 2.2.5   | [#31718](https://github.com/airbytehq/airbyte/pull/31718)  | Authenticate the sidecar docker daemon to DockerHub.                                                              |
| 2.2.4   | [#31535](https://github.com/airbytehq/airbyte/pull/31535)  | Improve gradle caching when building java connectors.                                                             |
| 2.2.3   | [#31688](https://github.com/airbytehq/airbyte/pull/31688)  | Fix failing `CheckBaseImageUse` step when not running on PR.                                                      |
| 2.2.2   | [#31659](https://github.com/airbytehq/airbyte/pull/31659)  | Support builds on x86_64 platform                                                                                 |
| 2.2.1   | [#31653](https://github.com/airbytehq/airbyte/pull/31653)  | Fix CheckBaseImageIsUsed failing on non certified connectors.                                                     |
| 2.2.0   | [#30527](https://github.com/airbytehq/airbyte/pull/30527)  | Add a new check for python connectors to make sure certified connectors use our base image.                       |
| 2.1.1   | [#31488](https://github.com/airbytehq/airbyte/pull/31488)  | Improve `airbyte-ci` start time with Click Lazy load                                                              |
| 2.1.0   | [#31412](https://github.com/airbytehq/airbyte/pull/31412)  | Run airbyte-ci from any where in airbyte project                                                                  |
| 2.0.4   | [#31487](https://github.com/airbytehq/airbyte/pull/31487)  | Allow for third party connector selections                                                                        |
| 2.0.3   | [#31525](https://github.com/airbytehq/airbyte/pull/31525)  | Refactor folder structure                                                                                         |
| 2.0.2   | [#31533](https://github.com/airbytehq/airbyte/pull/31533)  | Pip cache volume by python version.                                                                               |
| 2.0.1   | [#31545](https://github.com/airbytehq/airbyte/pull/31545)  | Reword the changelog entry when using `migrate_to_base_image`.                                                    |
| 2.0.0   | [#31424](https://github.com/airbytehq/airbyte/pull/31424)  | Remove `airbyte-ci connectors format` command.                                                                    |
| 1.9.4   | [#31478](https://github.com/airbytehq/airbyte/pull/31478)  | Fix running tests for connector-ops package.                                                                      |
| 1.9.3   | [#31457](https://github.com/airbytehq/airbyte/pull/31457)  | Improve the connector documentation for connectors migrated to our base image.                                    |
| 1.9.2   | [#31426](https://github.com/airbytehq/airbyte/pull/31426)  | Concurrent execution of java connectors tests.                                                                    |
| 1.9.1   | [#31455](https://github.com/airbytehq/airbyte/pull/31455)  | Fix `None` docker credentials on publish.                                                                         |
| 1.9.0   | [#30520](https://github.com/airbytehq/airbyte/pull/30520)  | New commands: `bump_version`, `upgrade_base_image`, `migrate_to_base_image`.                                      |
| 1.8.0   | [#30520](https://github.com/airbytehq/airbyte/pull/30520)  | New commands: `bump_version`, `upgrade_base_image`, `migrate_to_base_image`.                                      |
| 1.7.2   | [#31343](https://github.com/airbytehq/airbyte/pull/31343)  | Bind Pytest integration tests to a dockerhost.                                                                    |
| 1.7.1   | [#31332](https://github.com/airbytehq/airbyte/pull/31332)  | Disable Gradle step caching on source-postgres.                                                                   |
| 1.7.0   | [#30526](https://github.com/airbytehq/airbyte/pull/30526)  | Implement pre/post install hooks support.                                                                         |
| 1.6.0   | [#30474](https://github.com/airbytehq/airbyte/pull/30474)  | Test connector inside their containers.                                                                           |
| 1.5.1   | [#31227](https://github.com/airbytehq/airbyte/pull/31227)  | Use python 3.11 in amazoncorretto-bazed gradle containers, run 'test' gradle task instead of 'check'.             |
| 1.5.0   | [#30456](https://github.com/airbytehq/airbyte/pull/30456)  | Start building Python connectors using our base images.                                                           |
| 1.4.6   | [ #31087](https://github.com/airbytehq/airbyte/pull/31087) | Throw error if airbyte-ci tools is out of date                                                                    |
| 1.4.5   | [#31133](https://github.com/airbytehq/airbyte/pull/31133)  | Fix bug when building containers using `with_integration_base_java_and_normalization`.                            |
| 1.4.4   | [#30743](https://github.com/airbytehq/airbyte/pull/30743)  | Add `--disable-report-auto-open` and `--use-host-gradle-dist-tar` to allow gradle integration.                    |
| 1.4.3   | [#30595](https://github.com/airbytehq/airbyte/pull/30595)  | Add --version and version check                                                                                   |
| 1.4.2   | [#30595](https://github.com/airbytehq/airbyte/pull/30595)  | Remove directory name requirement                                                                                 |
| 1.4.1   | [#30595](https://github.com/airbytehq/airbyte/pull/30595)  | Load base migration guide into QA Test container for strict encrypt variants                                      |
| 1.4.0   | [#30330](https://github.com/airbytehq/airbyte/pull/30330)  | Add support for pyproject.toml as the prefered entry point for a connector package                                |
| 1.3.0   | [#30461](https://github.com/airbytehq/airbyte/pull/30461)  | Add `--use-local-cdk` flag to all connectors commands                                                             |
| 1.2.3   | [#30477](https://github.com/airbytehq/airbyte/pull/30477)  | Fix a test regression introduced the previous version.                                                            |
| 1.2.2   | [#30438](https://github.com/airbytehq/airbyte/pull/30438)  | Add workaround to always stream logs properly with --is-local.                                                    |
| 1.2.1   | [#30384](https://github.com/airbytehq/airbyte/pull/30384)  | Java connector test performance fixes.                                                                            |
| 1.2.0   | [#30330](https://github.com/airbytehq/airbyte/pull/30330)  | Add `--metadata-query` option to connectors command                                                               |
| 1.1.3   | [#30314](https://github.com/airbytehq/airbyte/pull/30314)  | Stop patching gradle files to make them work with airbyte-ci.                                                     |
| 1.1.2   | [#30279](https://github.com/airbytehq/airbyte/pull/30279)  | Fix correctness issues in layer caching by making atomic execution groupings                                      |
| 1.1.1   | [#30252](https://github.com/airbytehq/airbyte/pull/30252)  | Fix redundancies and broken logic in GradleTask, to speed up the CI runs.                                         |
| 1.1.0   | [#29509](https://github.com/airbytehq/airbyte/pull/29509)  | Refactor the airbyte-ci test command to run tests on any poetry package.                                          |
| 1.0.0   | [#28000](https://github.com/airbytehq/airbyte/pull/29232)  | Remove release stages in favor of support level from airbyte-ci.                                                  |
| 0.5.0   | [#28000](https://github.com/airbytehq/airbyte/pull/28000)  | Run connector acceptance tests with dagger-in-dagger.                                                             |
| 0.4.7   | [#29156](https://github.com/airbytehq/airbyte/pull/29156)  | Improve how we check existence of requirement.txt or setup.py file to not raise early pip install errors.         |
| 0.4.6   | [#28729](https://github.com/airbytehq/airbyte/pull/28729)  | Use keyword args instead of positional argument for optional paramater in Dagger's API                            |
| 0.4.5   | [#29034](https://github.com/airbytehq/airbyte/pull/29034)  | Disable Dagger terminal UI when running publish.                                                                  |
| 0.4.4   | [#29064](https://github.com/airbytehq/airbyte/pull/29064)  | Make connector modified files a frozen set.                                                                       |
| 0.4.3   | [#29033](https://github.com/airbytehq/airbyte/pull/29033)  | Disable dependency scanning for Java connectors.                                                                  |
| 0.4.2   | [#29030](https://github.com/airbytehq/airbyte/pull/29030)  | Make report path always have the same prefix: `airbyte-ci/`.                                                      |
| 0.4.1   | [#28855](https://github.com/airbytehq/airbyte/pull/28855)  | Improve the selected connectors detection for connectors commands.                                                |
| 0.4.0   | [#28947](https://github.com/airbytehq/airbyte/pull/28947)  | Show Dagger Cloud run URLs in CI                                                                                  |
| 0.3.2   | [#28789](https://github.com/airbytehq/airbyte/pull/28789)  | Do not consider empty reports as successfull.                                                                     |
| 0.3.1   | [#28938](https://github.com/airbytehq/airbyte/pull/28938)  | Handle 5 status code on MetadataUpload as skipped                                                                 |
| 0.3.0   | [#28869](https://github.com/airbytehq/airbyte/pull/28869)  | Enable the Dagger terminal UI on local `airbyte-ci` execution                                                     |
| 0.2.3   | [#28907](https://github.com/airbytehq/airbyte/pull/28907)  | Make dagger-in-dagger work for `airbyte-ci tests` command                                                         |
| 0.2.2   | [#28897](https://github.com/airbytehq/airbyte/pull/28897)  | Sentry: Ignore error logs without exceptions from reporting                                                       |
| 0.2.1   | [#28767](https://github.com/airbytehq/airbyte/pull/28767)  | Improve pytest step result evaluation to prevent false negative/positive.                                         |
| 0.2.0   | [#28857](https://github.com/airbytehq/airbyte/pull/28857)  | Add the `airbyte-ci tests` command to run the test suite on any `airbyte-ci` poetry package.                      |
| 0.1.1   | [#28858](https://github.com/airbytehq/airbyte/pull/28858)  | Increase the max duration of Connector Package install to 20mn.                                                   |
| 0.1.0   |                                                            | Alpha version not in production yet. All the commands described in this doc are available.                        |

## More info

This project is owned by the Connectors Operations team.
We share project updates and remaining stories before its release to production in this [EPIC](https://github.com/airbytehq/airbyte/issues/24403).

# Troubleshooting

## Commands

### `make tools.airbyte-ci.check`

This command checks if the `airbyte-ci` command is appropriately installed.

### `make tools.airbyte-ci.clean`

This command removes the `airbyte-ci` command from your system.

## Common issues

### `airbyte-ci` is not found

If you get the following error when running `airbyte-ci`:

```bash
$ airbyte-ci
zsh: command not found: airbyte-ci
```

It means that the `airbyte-ci` command is not in your PATH.

Try running

```bash
make make tools.airbyte-ci.check
```

For some hints on how to fix this.

But when in doubt it can be best to run

```bash
make tools.airbyte-ci.clean
```

Then reinstall the CLI with

```bash
make tools.airbyte-ci.install
```

## Development

### `airbyte-ci` is not found

To fix this, you can either:

- Ensure that airbyte-ci is installed with pipx. Run `pipx list` to check if airbyte-ci is installed.
- Run `pipx ensurepath` to add the pipx binary directory to your PATH.
- Add the pipx binary directory to your PATH manually. The pipx binary directory is usually `~/.local/bin`.

### python3.10 not found

If you get the following error when running `pipx install --editable --force --python=python3.10 airbyte-ci/connectors/pipelines/`:

```bash
$ pipx install --editable --force --python=python3.10 airbyte-ci/connectors/pipelines/
Error: Python 3.10 not found on your system.
```

It means that you don't have Python 3.10 installed on your system.

To fix this, you can either:

- Install Python 3.10 with pyenv. Run `pyenv install 3.10` to install the latest Python version.
- Install Python 3.10 with your system package manager. For instance, on Ubuntu you can run `sudo apt install python3.10`.
- Ensure that Python 3.10 is in your PATH. Run `which python3.10` to check if Python 3.10 is installed and in your PATH.

### Any type of pipeline failure

First you should check that the version of the CLI you are using is the latest one.
You can check the version of the CLI with the `--version` option:

```bash
$ airbyte-ci --version
airbyte-ci, version 0.1.0
```

and compare it with the version in the pyproject.toml file:

```bash
$ cat airbyte-ci/connectors/pipelines/pyproject.toml | grep version
```

If you get any type of pipeline failure, you can run the pipeline with the `--show-dagger-logs` option to get more information about the failure.

```bash
$ airbyte-ci --show-dagger-logs connectors --name=source-pokeapi test
```

and when in doubt, you can reinstall the CLI with the `--force` option:

```bash
$ pipx reinstall pipelines --force
```<|MERGE_RESOLUTION|>--- conflicted
+++ resolved
@@ -547,12 +547,9 @@
 
 | Version | PR                                                         | Description                                                                                                       |
 | ------- | ---------------------------------------------------------- | ----------------------------------------------------------------------------------------------------------------- |
-<<<<<<< HEAD
-| 3.5.0   | [#34343](https://github.com/airbytehq/airbyte/pull/34343)  | allow running connector upgrade_cdk for java connectors                                                             |
-=======
+| 3.6.0   | [#34343](https://github.com/airbytehq/airbyte/pull/34343)  | allow running connector upgrade_cdk for java connectors                                                             |
 | 3.5.1   | [#34321](https://github.com/airbytehq/airbyte/pull/34321)  | Upgrade to Dagger 0.9.6 .                                                                                         |
 | 3.5.0   | [#33313](https://github.com/airbytehq/airbyte/pull/33313)  | Pass extra params after Gradle tasks.                                                                             |
->>>>>>> 14c61991
 | 3.4.2   | [#34301](https://github.com/airbytehq/airbyte/pull/34301)  | Pass extra params after Gradle tasks.                                                                             |
 | 3.4.1   | [#34067](https://github.com/airbytehq/airbyte/pull/34067)  | Use dagster-cloud 1.5.7 for deploy                                                                                |
 | 3.4.0   | [#34276](https://github.com/airbytehq/airbyte/pull/34276)  | Introduce `--only-step` option for connector tests.                                                               |
