--- conflicted
+++ resolved
@@ -15,25 +15,22 @@
 import io.airbyte.cdk.integrations.base.AirbyteMessageConsumer;
 import io.airbyte.cdk.integrations.base.AirbyteTraceMessageUtility;
 import io.airbyte.cdk.integrations.base.Destination;
-<<<<<<< HEAD
 import io.airbyte.cdk.integrations.base.JavaBaseConstants;
+import io.airbyte.cdk.integrations.base.SerializedAirbyteMessageConsumer;
 import io.airbyte.cdk.integrations.base.TypingAndDedupingFlag;
 import io.airbyte.cdk.integrations.destination.NamingConventionTransformer;
 import io.airbyte.cdk.integrations.destination.jdbc.typing_deduping.JdbcDestinationHandler;
 import io.airbyte.cdk.integrations.destination.jdbc.typing_deduping.JdbcSqlGenerator;
 import io.airbyte.cdk.integrations.destination.jdbc.typing_deduping.JdbcV1V2Migrator;
-=======
-import io.airbyte.cdk.integrations.base.SerializedAirbyteMessageConsumer;
-import io.airbyte.cdk.integrations.destination.NamingConventionTransformer;
 import io.airbyte.cdk.integrations.destination_async.partial_messages.PartialAirbyteMessage;
 import io.airbyte.cdk.integrations.destination_async.partial_messages.PartialAirbyteRecordMessage;
->>>>>>> 3d1ff9d9
 import io.airbyte.commons.exceptions.ConnectionErrorException;
 import io.airbyte.commons.json.Jsons;
 import io.airbyte.commons.map.MoreMaps;
 import io.airbyte.integrations.base.destination.typing_deduping.CatalogParser;
 import io.airbyte.integrations.base.destination.typing_deduping.DefaultTyperDeduper;
 import io.airbyte.integrations.base.destination.typing_deduping.DestinationHandler;
+import io.airbyte.integrations.base.destination.typing_deduping.NoopTyperDeduper;
 import io.airbyte.integrations.base.destination.typing_deduping.ParsedCatalog;
 import io.airbyte.integrations.base.destination.typing_deduping.TyperDeduper;
 import io.airbyte.protocol.models.v0.AirbyteConnectionStatus;
@@ -48,11 +45,8 @@
 import java.util.UUID;
 import java.util.function.Consumer;
 import javax.sql.DataSource;
-<<<<<<< HEAD
+import org.apache.commons.lang3.NotImplementedException;
 import org.apache.commons.lang3.StringUtils;
-=======
-import org.apache.commons.lang3.NotImplementedException;
->>>>>>> 3d1ff9d9
 import org.slf4j.Logger;
 import org.slf4j.LoggerFactory;
 
@@ -245,7 +239,14 @@
   public AirbyteMessageConsumer getConsumer(final JsonNode config,
                                             final ConfiguredAirbyteCatalog catalog,
                                             final Consumer<AirbyteMessage> outputRecordCollector) {
-<<<<<<< HEAD
+    throw new NotImplementedException("Should use the getSerializedMessageConsumer instead");
+  }
+
+  @Override
+  public SerializedAirbyteMessageConsumer getSerializedMessageConsumer(final JsonNode config,
+                                                                       final ConfiguredAirbyteCatalog catalog,
+                                                                       final Consumer<AirbyteMessage> outputRecordCollector)
+      throws Exception {
     final DataSource dataSource = getDataSource(config);
     final JdbcDatabase database = getDatabase(dataSource);
     if (TypingAndDedupingFlag.isDestinationV2()) {
@@ -266,34 +267,25 @@
       final var migrator = new JdbcV1V2Migrator(namingResolver, database, databaseName);
       final DestinationHandler<TableDefinition> destinationHandler = new JdbcDestinationHandler(databaseName, database);
       final TyperDeduper typerDeduper = new DefaultTyperDeduper<>(sqlGenerator, destinationHandler, parsedCatalog, migrator, 8);
-      return JdbcBufferedConsumerFactory.create(outputRecordCollector, database, sqlOperations, namingResolver, config,
-          catalog, typerDeduper);
-    }
-    return JdbcBufferedConsumerFactory.create(outputRecordCollector, database, sqlOperations, namingResolver, config,
-        catalog);
-=======
-    throw new NotImplementedException("Should use the getSerializedMessageConsumer instead");
-  }
-
-  @Override
-  public SerializedAirbyteMessageConsumer getSerializedMessageConsumer(final JsonNode config,
-                                                                       final ConfiguredAirbyteCatalog catalog,
-                                                                       final Consumer<AirbyteMessage> outputRecordCollector)
-      throws Exception {
+      return JdbcBufferedConsumerFactory.createAsync(
+          outputRecordCollector,
+          database,
+          sqlOperations,
+          namingResolver,
+          config,
+          catalog,
+          null,
+          typerDeduper);
+    }
     return JdbcBufferedConsumerFactory.createAsync(
         outputRecordCollector,
-        getDatabase(getDataSource(config)),
+        database,
         sqlOperations,
         namingResolver,
         config,
         catalog,
         null,
-        // TODO populate the DV2 stuff
-        false,
-        null,
-        null,
-        null);
->>>>>>> 3d1ff9d9
+        new NoopTyperDeduper());
   }
 
 }