--- conflicted
+++ resolved
@@ -13,13 +13,8 @@
 class FileBasedStreamConfig(BaseModel):
     name: str
     file_type: str
-<<<<<<< HEAD
     globs: List[str]
-    validation_policy: UserValidationPolicies
-=======
-    globs: Optional[List[str]]
     validation_policy: str
->>>>>>> 74c86168
     catalog_schema: Optional[ConfiguredAirbyteCatalog]
     input_schema: Optional[Mapping[str, Any]]
     primary_key: PrimaryKeyType
