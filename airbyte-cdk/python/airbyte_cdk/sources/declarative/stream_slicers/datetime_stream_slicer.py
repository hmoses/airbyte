#
# Copyright (c) 2022 Airbyte, Inc., all rights reserved.
#

import datetime
import re
from typing import Any, Iterable, Mapping

from airbyte_cdk.models import SyncMode
from airbyte_cdk.sources.declarative.datetime.min_max_datetime import MinMaxDatetime
from airbyte_cdk.sources.declarative.interpolation.interpolated_string import InterpolatedString
from airbyte_cdk.sources.declarative.interpolation.jinja import JinjaInterpolation
from airbyte_cdk.sources.declarative.stream_slicers.stream_slicer import StreamSlicer
from airbyte_cdk.sources.declarative.types import Config


class DatetimeStreamSlicer(StreamSlicer):
    timedelta_regex = re.compile(
        r"((?P<weeks>[\.\d]+?)w)?"
        r"((?P<days>[\.\d]+?)d)?"
        r"((?P<hours>[\.\d]+?)h)?"
        r"((?P<minutes>[\.\d]+?)m)?"
        r"((?P<seconds>[\.\d]+?)s)?"
        r"((?P<microseconds>[\.\d]+?)ms)?"
        r"((?P<milliseconds>[\.\d]+?)us)?$"
    )

    # FIXME: start_time, end_time, and step should be datetime and timedelta?
    # FIXME: timezone should be declarative?
    def __init__(
        self,
        start_datetime: MinMaxDatetime,
        end_datetime: MinMaxDatetime,
        step: str,
        cursor_value: InterpolatedString,
        datetime_format: str,
        config: Config,
        lookback_window: Union[InterpolatedString, str] = None,
    ):
        self._timezone = datetime.timezone.utc
        self._interpolation = JinjaInterpolation()
<<<<<<< HEAD
=======
        if isinstance(cursor_value, str):
            cursor_value = InterpolatedString(cursor_value)
        if isinstance(lookback_window, str):
            lookback_window = InterpolatedString(lookback_window)
>>>>>>> 19df797a
        self._datetime_format = datetime_format
        self._start_datetime = start_datetime
        self._end_datetime = end_datetime
        self._step = self._parse_timedelta(step)
        self._config = config
        self._cursor_value = cursor_value
        self._lookback_window = lookback_window

        # If datetime format is not specified then start/end datetime should inherit it from the stream slicer
        if not self._start_datetime.datetime_format:
            self._start_datetime.datetime_format = self._datetime_format
        if not self._end_datetime.datetime_format:
            self._end_datetime.datetime_format = self._datetime_format

    def stream_slices(self, sync_mode: SyncMode, stream_state: Mapping[str, Any]) -> Iterable[Mapping[str, Any]]:
        # Evaluate and compare start_date, end_date, and cursor_value based on configs and runtime state
        stream_state = stream_state or {}
        kwargs = {"stream_state": stream_state}
        end_datetime = min(self._end_datetime.get_datetime(self._config, **kwargs), datetime.datetime.now(tz=datetime.timezone.utc))
        lookback_delta = self._parse_timedelta(self._lookback_window.eval(self._config, **kwargs) if self._lookback_window else "0d")
        start_datetime = self._start_datetime.get_datetime(self._config, **kwargs) - lookback_delta
        start_datetime = min(start_datetime, end_datetime)
        if self._cursor_value and self._cursor_value.eval(self._config, **kwargs):
            cursor_datetime = self.parse_date(self._cursor_value.eval(self._config, **kwargs))
        else:
            cursor_datetime = start_datetime
        start_datetime = max(cursor_datetime, start_datetime)
        if not self._is_start_date_valid(start_datetime, end_datetime):
            end_datetime = start_datetime

        return self._partition_daterange(start_datetime, end_datetime, self._step)

    def _partition_daterange(self, start, end, step: datetime.timedelta):
        dates = []
        while start <= end:
            end_date = self._get_date(start + step - datetime.timedelta(days=1), end, min)
            dates.append({"start_date": start.strftime(self._datetime_format), "end_date": end_date.strftime(self._datetime_format)})
            start += step
        return dates

    def _get_date(self, cursor_value, default_date: datetime.datetime, comparator) -> datetime.datetime:
        cursor_date = self.parse_date(cursor_value or default_date)
        return comparator(cursor_date, default_date)

    def parse_date(self, date: Any) -> datetime:
        if date and isinstance(date, str):
            if self.is_int(date):
                return datetime.datetime.fromtimestamp(int(date)).replace(tzinfo=self._timezone)
            else:
                return datetime.datetime.strptime(date, self._datetime_format).replace(tzinfo=self._timezone)
        elif isinstance(date, int):
            return datetime.datetime.fromtimestamp(int(date)).replace(tzinfo=self._timezone)
        return date

    def is_int(self, s) -> bool:
        try:
            int(s)
            return True
        except ValueError:
            return False

    @classmethod
    def _parse_timedelta(cls, time_str):
        """
        Parse a time string e.g. (2h13m) into a timedelta object.
        Modified from virhilo's answer at https://stackoverflow.com/a/4628148/851699
        :param time_str: A string identifying a duration. (eg. 2h13m)
        :return datetime.timedelta: A datetime.timedelta object
        """
        parts = cls.timedelta_regex.match(time_str)

        assert parts is not None

        time_params = {name: float(param) for name, param in parts.groupdict().items() if param}
        return datetime.timedelta(**time_params)

    @staticmethod
    def _is_start_date_valid(start_date: datetime, end_date: datetime) -> bool:
        return start_date <= end_date<|MERGE_RESOLUTION|>--- conflicted
+++ resolved
@@ -4,7 +4,7 @@
 
 import datetime
 import re
-from typing import Any, Iterable, Mapping
+from typing import Any, Iterable, Mapping, Optional
 
 from airbyte_cdk.models import SyncMode
 from airbyte_cdk.sources.declarative.datetime.min_max_datetime import MinMaxDatetime
@@ -35,17 +35,10 @@
         cursor_value: InterpolatedString,
         datetime_format: str,
         config: Config,
-        lookback_window: Union[InterpolatedString, str] = None,
+        lookback_window: Optional[InterpolatedString] = None,
     ):
         self._timezone = datetime.timezone.utc
         self._interpolation = JinjaInterpolation()
-<<<<<<< HEAD
-=======
-        if isinstance(cursor_value, str):
-            cursor_value = InterpolatedString(cursor_value)
-        if isinstance(lookback_window, str):
-            lookback_window = InterpolatedString(lookback_window)
->>>>>>> 19df797a
         self._datetime_format = datetime_format
         self._start_datetime = start_datetime
         self._end_datetime = end_datetime
