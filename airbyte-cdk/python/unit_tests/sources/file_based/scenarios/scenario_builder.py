--- conflicted
+++ resolved
@@ -44,11 +44,8 @@
         expected_discover_error: Tuple[Optional[Type[Exception]], Optional[str]],
         expected_read_error: Tuple[Optional[Type[Exception]], Optional[str]],
         incremental_scenario_config: Optional[IncrementalScenarioConfig],
-<<<<<<< HEAD
+        expected_analytics: Optional[List[AirbyteAnalyticsTraceMessage]] = None,
         log_levels: Optional[Set[str]] = None,
-=======
-        expected_analytics: Optional[List[AirbyteAnalyticsTraceMessage]] = None,
->>>>>>> f0b03cd7
     ):
         if log_levels is None:
             log_levels = {"ERROR", "WARN", "WARNING"}
@@ -64,11 +61,8 @@
         self.expected_discover_error = expected_discover_error
         self.expected_read_error = expected_read_error
         self.incremental_scenario_config = incremental_scenario_config
-<<<<<<< HEAD
+        self.expected_analytics = expected_analytics
         self.log_levels = log_levels
-=======
-        self.expected_analytics = expected_analytics
->>>>>>> f0b03cd7
         self.validate()
 
     def validate(self) -> None:
@@ -201,11 +195,8 @@
             self._expected_discover_error,
             self._expected_read_error,
             self._incremental_scenario_config,
-<<<<<<< HEAD
+            self._expected_analytics,
             self._log_levels,
-=======
-            self._expected_analytics,
->>>>>>> f0b03cd7
         )
 
     def _configured_catalog(self, sync_mode: SyncMode) -> Optional[Mapping[str, Any]]:
