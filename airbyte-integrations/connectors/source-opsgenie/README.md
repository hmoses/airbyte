--- conflicted
+++ resolved
@@ -5,7 +5,6 @@
 
 ## Local development
 
-<<<<<<< HEAD
 #### Building via Gradle
 You can also build the connector in Gradle. This is typically used in CI and not needed for your development workflow.
 
@@ -13,32 +12,6 @@
 ```
 ./gradlew :airbyte-integrations:connectors:source-opsgenie:build
 ```
-=======
-### Prerequisites
-**To iterate on this connector, make sure to complete this prerequisites section.**
-
-#### Minimum Python version required `= 3.9.0`
-
-#### Build & Activate Virtual Environment and install dependencies
-From this connector directory, create a virtual environment:
-```
-python -m venv .venv
-```
-
-This will generate a virtualenv for this module in `.venv/`. Make sure this venv is active in your
-development environment of choice. To activate it from the terminal, run:
-```
-source .venv/bin/activate
-pip install -r requirements.txt
-pip install '.[tests]'
-```
-If you are in an IDE, follow your IDE's instructions to activate the virtualenv.
-
-Note that while we are installing dependencies from `requirements.txt`, you should only edit `setup.py` for your dependencies. `requirements.txt` is
-used for editable installs (`pip install -e`) to pull in Python dependencies from the monorepo and will call `setup.py`.
-If this is mumbo jumbo to you, don't worry about it, just put your deps in `setup.py` but install using `pip install -r requirements.txt` and everything
-should work as you expect.
->>>>>>> e7a1972a
 
 #### Create credentials
 **If you are a community contributor**, follow the instructions in the [documentation](https://docs.airbyte.io/integrations/sources/opsgenie)
