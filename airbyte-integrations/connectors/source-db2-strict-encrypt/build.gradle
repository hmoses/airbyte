plugins {
    id 'application'
    id 'airbyte-docker'
    id 'airbyte-integration-test-java'
    id 'airbyte-java-cdk'
}

application {
    mainClass = 'io.airbyte.integrations.source.db2_strict_encrypt.Db2StrictEncryptSource'
    applicationDefaultJvmArgs = ['-XX:+ExitOnOutOfMemoryError', '-XX:MaxRAMPercentage=75.0']
}

dependencies {
    implementation project(':airbyte-integrations:connectors:source-db2')

    implementation libs.airbyte.protocol

    implementation group: 'com.ibm.db2', name: 'jcc', version: '11.5.5.0'

<<<<<<< HEAD
    testImplementation libs.connectors.testcontainers.db2
=======
    testImplementation testFixtures(project(':airbyte-integrations:connectors:source-jdbc'))
    testImplementation project(':airbyte-test-utils')
    testImplementation libs.testcontainers.db2
>>>>>>> e366ebdb

    integrationTestJavaImplementation project(':airbyte-integrations:connectors:source-db2')
    integrationTestJavaImplementation 'org.apache.commons:commons-lang3:3.11'
}<|MERGE_RESOLUTION|>--- conflicted
+++ resolved
@@ -17,13 +17,7 @@
 
     implementation group: 'com.ibm.db2', name: 'jcc', version: '11.5.5.0'
 
-<<<<<<< HEAD
-    testImplementation libs.connectors.testcontainers.db2
-=======
-    testImplementation testFixtures(project(':airbyte-integrations:connectors:source-jdbc'))
-    testImplementation project(':airbyte-test-utils')
     testImplementation libs.testcontainers.db2
->>>>>>> e366ebdb
 
     integrationTestJavaImplementation project(':airbyte-integrations:connectors:source-db2')
     integrationTestJavaImplementation 'org.apache.commons:commons-lang3:3.11'
