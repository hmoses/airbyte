--- conflicted
+++ resolved
@@ -163,10 +163,9 @@
       },
       "raw_data_schema": {
         "type": "string",
-<<<<<<< HEAD
-        "description": "(Beta) The schema to write raw tables into",
-        "title": "Destinations V2 Raw Table Schema (Early Access)",
-        "order": 11
+        "description": "The schema to write raw tables into",
+        "title": "Destinations V2 Raw Table Schema",
+        "order": 10
       },
       "bulk_load_file_format": {
         "description": "Enter the default file format name to use in 'FileRead' mode.",
@@ -187,11 +186,6 @@
           "description": "Enter the S3 file prefix to use for this stage.",
           "examples": ["s3://my-bucket/my-prefix/"]
         }
-=======
-        "description": "The schema to write raw tables into",
-        "title": "Destinations V2 Raw Table Schema",
-        "order": 10
->>>>>>> 29addb8f
       }
     }
   },
