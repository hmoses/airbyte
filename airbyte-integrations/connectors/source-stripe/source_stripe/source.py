#
# Copyright (c) 2023 Airbyte, Inc., all rights reserved.
#

import logging
import os
from datetime import timedelta
from typing import Any, List, Mapping, MutableMapping, Optional, Tuple

import pendulum
import stripe
from airbyte_cdk import AirbyteLogger
from airbyte_cdk.entrypoint import logger as entrypoint_logger
from airbyte_cdk.models import ConfiguredAirbyteCatalog, FailureType
from airbyte_cdk.sources.concurrent_source.concurrent_source import ConcurrentSource
from airbyte_cdk.sources.concurrent_source.concurrent_source_adapter import ConcurrentSourceAdapter
from airbyte_cdk.sources.message.repository import InMemoryMessageRepository
from airbyte_cdk.sources.streams import Stream
from airbyte_cdk.sources.streams.call_rate import AbstractAPIBudget, HttpAPIBudget, HttpRequestMatcher, MovingWindowCallRatePolicy, Rate
from airbyte_cdk.sources.streams.concurrent.adapters import StreamFacade
from airbyte_cdk.sources.streams.concurrent.cursor import NoopCursor
from airbyte_cdk.sources.streams.http.auth import TokenAuthenticator
from airbyte_cdk.utils.traced_exception import AirbyteTracedException
from airbyte_protocol.models import SyncMode
from source_stripe.streams import (
    CreatedCursorIncrementalStripeStream,
    CustomerBalanceTransactions,
    Events,
    IncrementalStripeStream,
    ParentIncrementalStipeSubStream,
    Persons,
    SetupAttempts,
    StripeLazySubStream,
    StripeStream,
    StripeSubStream,
    UpdatedCursorIncrementalStripeLazySubStream,
    UpdatedCursorIncrementalStripeStream,
)

logger = logging.getLogger("airbyte")

_MAX_CONCURRENCY = 20
_DEFAULT_CONCURRENCY = 10
_CACHE_DISABLED = os.environ.get("CACHE_DISABLED")
USE_CACHE = not _CACHE_DISABLED
STRIPE_TEST_ACCOUNT_PREFIX = "sk_test_"


class SourceStripe(ConcurrentSourceAdapter):

    message_repository = InMemoryMessageRepository(entrypoint_logger.level)

    def __init__(self, catalog: Optional[ConfiguredAirbyteCatalog], config: Optional[Mapping[str, Any]], **kwargs):
        if config:
            concurrency_level = min(config.get("num_workers", _DEFAULT_CONCURRENCY), _MAX_CONCURRENCY)
        else:
            concurrency_level = _DEFAULT_CONCURRENCY
        logger.info(f"Using concurrent cdk with concurrency level {concurrency_level}")
        concurrent_source = ConcurrentSource.create(
            concurrency_level, concurrency_level // 2, logger, self._slice_logger, self.message_repository
        )
        super().__init__(concurrent_source)
        if catalog:
            self._streams_configured_as_full_refresh = {
                configured_stream.stream.name
                for configured_stream in catalog.streams
                if configured_stream.sync_mode == SyncMode.full_refresh
            }
        else:
            # things will NOT be executed concurrently
            self._streams_configured_as_full_refresh = set()

    @staticmethod
    def validate_and_fill_with_defaults(config: MutableMapping) -> MutableMapping:
        start_date, lookback_window_days, slice_range = (
            config.get("start_date"),
            config.get("lookback_window_days"),
            config.get("slice_range"),
        )
        if lookback_window_days is None:
            config["lookback_window_days"] = 0
        elif not isinstance(lookback_window_days, int) or lookback_window_days < 0:
            message = f"Invalid lookback window {lookback_window_days}. Please use only positive integer values or 0."
            raise AirbyteTracedException(
                message=message,
                internal_message=message,
                failure_type=FailureType.config_error,
            )
        if start_date:
            # verifies the start_date is parseable
            SourceStripe._start_date_to_timestamp(start_date)
        if slice_range is None:
            config["slice_range"] = 365
        elif not isinstance(slice_range, int) or slice_range < 1:
            message = f"Invalid slice range value {slice_range}. Please use positive integer values only."
            raise AirbyteTracedException(
                message=message,
                internal_message=message,
                failure_type=FailureType.config_error,
            )
        return config

    def check_connection(self, logger: AirbyteLogger, config: Mapping[str, Any]) -> Tuple[bool, Any]:
        self.validate_and_fill_with_defaults(config)
        stripe.api_key = config["client_secret"]
        try:
            stripe.Account.retrieve(config["account_id"])
        except (stripe.error.AuthenticationError, stripe.error.PermissionError) as e:
            return False, str(e)
        return True, None

    @staticmethod
    def customers(**args):
        # The Customers stream is instantiated in a dedicated method to allow parametrization and avoid duplicated code.
        # It can be used with and without expanded items (as an independent stream or as a parent stream for other streams).
        return IncrementalStripeStream(
            name="customers",
            path="customers",
            use_cache=USE_CACHE,
            event_types=["customer.created", "customer.updated", "customer.deleted"],
            **args,
        )

    @staticmethod
    def is_test_account(config: Mapping[str, Any]) -> bool:
        """Check if configuration uses Stripe test account (https://stripe.com/docs/keys#obtain-api-keys)

        :param config:
        :return: True if configured to use a test account, False - otherwise
        """

        return str(config["client_secret"]).startswith(STRIPE_TEST_ACCOUNT_PREFIX)

    def get_api_call_budget(self, config: Mapping[str, Any]) -> AbstractAPIBudget:
        """Get API call budget which connector is allowed to use.

        :param config:
        :return:
        """

        max_call_rate = 25 if self.is_test_account(config) else 100
        if config.get("call_rate_limit"):
            call_limit = config["call_rate_limit"]
            if call_limit > max_call_rate:
                logger.warning(
                    "call_rate_limit is larger than maximum allowed %s, fallback to default %s.",
                    max_call_rate,
                    max_call_rate,
                )
                call_limit = max_call_rate
        else:
            call_limit = max_call_rate

        policies = [
            MovingWindowCallRatePolicy(
                rates=[Rate(limit=20, interval=timedelta(seconds=1))],
                matchers=[
                    HttpRequestMatcher(url="https://api.stripe.com/v1/files"),
                    HttpRequestMatcher(url="https://api.stripe.com/v1/file_links"),
                ],
            ),
            MovingWindowCallRatePolicy(
                rates=[Rate(limit=call_limit, interval=timedelta(seconds=1))],
                matchers=[],
            ),
        ]

        return HttpAPIBudget(policies=policies)

    def streams(self, config: Mapping[str, Any]) -> List[Stream]:
        config = self.validate_and_fill_with_defaults(config)
        authenticator = TokenAuthenticator(config["client_secret"])

        if "start_date" in config:
            start_timestamp = self._start_date_to_timestamp(config["start_date"])
        else:
            start_timestamp = pendulum.datetime(2017, 1, 25).int_timestamp
        args = {
            "authenticator": authenticator,
            "account_id": config["account_id"],
            "start_date": start_timestamp,
            "slice_range": config["slice_range"],
            "api_budget": self.get_api_call_budget(config),
        }
        incremental_args = {**args, "lookback_window_days": config["lookback_window_days"]}
        subscriptions = IncrementalStripeStream(
            name="subscriptions",
            path="subscriptions",
            use_cache=USE_CACHE,
            extra_request_params={"status": "all"},
            event_types=[
                "customer.subscription.created",
                "customer.subscription.paused",
                "customer.subscription.pending_update_applied",
                "customer.subscription.pending_update_expired",
                "customer.subscription.resumed",
                "customer.subscription.trial_will_end",
                "customer.subscription.updated",
                "customer.subscription.deleted",
            ],
            **args,
        )
        subscription_items = StripeLazySubStream(
            name="subscription_items",
            path="subscription_items",
            extra_request_params=lambda self, stream_slice, *args, **kwargs: {"subscription": stream_slice["parent"]["id"]},
            parent=subscriptions,
            use_cache=USE_CACHE,
            sub_items_attr="items",
            **args,
        )
        transfers = IncrementalStripeStream(
            name="transfers",
            path="transfers",
            use_cache=USE_CACHE,
            event_types=["transfer.created", "transfer.reversed", "transfer.updated"],
            **args,
        )
        application_fees = IncrementalStripeStream(
            name="application_fees",
            path="application_fees",
            use_cache=USE_CACHE,
            event_types=["application_fee.created", "application_fee.refunded"],
            **args,
        )
        invoices = IncrementalStripeStream(
            name="invoices",
            path="invoices",
            use_cache=USE_CACHE,
            event_types=[
                "invoice.created",
                "invoice.finalization_failed",
                "invoice.finalized",
                "invoice.marked_uncollectible",
                "invoice.paid",
                "invoice.payment_action_required",
                "invoice.payment_failed",
                "invoice.payment_succeeded",
                "invoice.sent",
                "invoice.updated",
                "invoice.voided",
                "invoice.deleted",
            ],
            **args,
        )
        checkout_sessions = UpdatedCursorIncrementalStripeStream(
            name="checkout_sessions",
            path="checkout/sessions",
            use_cache=USE_CACHE,
            legacy_cursor_field="created",
            event_types=[
                "checkout.session.async_payment_failed",
                "checkout.session.async_payment_succeeded",
                "checkout.session.completed",
                "checkout.session.expired",
            ],
            **args,
        )

        streams = [
            checkout_sessions,
            CustomerBalanceTransactions(**args),
            Events(**incremental_args),
            UpdatedCursorIncrementalStripeStream(
                name="external_account_cards",
                path=lambda self, *args, **kwargs: f"accounts/{self.account_id}/external_accounts",
                event_types=["account.external_account.created", "account.external_account.updated", "account.external_account.deleted"],
                legacy_cursor_field=None,
                extra_request_params={"object": "card"},
                response_filter=lambda record: record["object"] == "card",
                **args,
            ),
            UpdatedCursorIncrementalStripeStream(
                name="external_account_bank_accounts",
                path=lambda self, *args, **kwargs: f"accounts/{self.account_id}/external_accounts",
                event_types=["account.external_account.created", "account.external_account.updated", "account.external_account.deleted"],
                legacy_cursor_field=None,
                extra_request_params={"object": "bank_account"},
                response_filter=lambda record: record["object"] == "bank_account",
                **args,
            ),
            Persons(**args),
            SetupAttempts(**incremental_args),
            StripeStream(name="accounts", path="accounts", use_cache=USE_CACHE, **args),
            CreatedCursorIncrementalStripeStream(name="shipping_rates", path="shipping_rates", **incremental_args),
            CreatedCursorIncrementalStripeStream(name="balance_transactions", path="balance_transactions", **incremental_args),
            CreatedCursorIncrementalStripeStream(name="files", path="files", **incremental_args),
            CreatedCursorIncrementalStripeStream(name="file_links", path="file_links", **incremental_args),
            # The Refunds stream does not utilize the Events API as it created issues with data loss during the incremental syncs.
            # Therefore, we're using the regular API with the `created` cursor field. A bug has been filed with Stripe.
            # See more at https://github.com/airbytehq/oncall/issues/3090, https://github.com/airbytehq/oncall/issues/3428
            CreatedCursorIncrementalStripeStream(name="refunds", path="refunds", **incremental_args),
            UpdatedCursorIncrementalStripeStream(
                name="payment_methods",
                path="payment_methods",
                event_types=[
                    "payment_method.attached",
                    "payment_method.automatically_updated",
                    "payment_method.detached",
                    "payment_method.updated",
                ],
                **args,
            ),
            UpdatedCursorIncrementalStripeStream(
                name="credit_notes",
                path="credit_notes",
                event_types=["credit_note.created", "credit_note.updated", "credit_note.voided"],
                **args,
            ),
            UpdatedCursorIncrementalStripeStream(
                name="early_fraud_warnings",
                path="radar/early_fraud_warnings",
                event_types=["radar.early_fraud_warning.created", "radar.early_fraud_warning.updated"],
                **args,
            ),
            IncrementalStripeStream(
                name="authorizations",
                path="issuing/authorizations",
                event_types=["issuing_authorization.created", "issuing_authorization.request", "issuing_authorization.updated"],
                **args,
            ),
            self.customers(**args),
            IncrementalStripeStream(
                name="cardholders",
                path="issuing/cardholders",
                event_types=["issuing_cardholder.created", "issuing_cardholder.updated"],
                **args,
            ),
            IncrementalStripeStream(
                name="charges",
                path="charges",
                expand_items=["data.refunds"],
                event_types=[
                    "charge.captured",
                    "charge.expired",
                    "charge.failed",
                    "charge.pending",
                    "charge.refunded",
                    "charge.succeeded",
                    "charge.updated",
                ],
                **args,
            ),
            IncrementalStripeStream(
                name="coupons", path="coupons", event_types=["coupon.created", "coupon.updated", "coupon.deleted"], **args
            ),
            IncrementalStripeStream(
                name="disputes",
                path="disputes",
                event_types=[
                    "charge.dispute.closed",
                    "charge.dispute.created",
                    "charge.dispute.funds_reinstated",
                    "charge.dispute.funds_withdrawn",
                    "charge.dispute.updated",
                ],
                **args,
            ),
            application_fees,
            invoices,
            IncrementalStripeStream(
                name="invoice_items",
                path="invoiceitems",
                legacy_cursor_field="date",
                event_types=["invoiceitem.created", "invoiceitem.updated", "invoiceitem.deleted"],
                **args,
            ),
            IncrementalStripeStream(
                name="payouts",
                path="payouts",
                event_types=[
                    "payout.canceled",
                    "payout.created",
                    "payout.failed",
                    "payout.paid",
                    "payout.reconciliation_completed",
                    "payout.updated",
                ],
                **args,
            ),
            IncrementalStripeStream(
                name="plans",
                path="plans",
                expand_items=["data.tiers"],
                event_types=["plan.created", "plan.updated", "plan.deleted"],
                **args,
            ),
            IncrementalStripeStream(name="prices", path="prices", event_types=["price.created", "price.updated", "price.deleted"], **args),
            IncrementalStripeStream(
                name="products", path="products", event_types=["product.created", "product.updated", "product.deleted"], **args
            ),
            IncrementalStripeStream(name="reviews", path="reviews", event_types=["review.closed", "review.opened"], **args),
            subscriptions,
            IncrementalStripeStream(
                name="subscription_schedule",
                path="subscription_schedules",
                event_types=[
                    "subscription_schedule.aborted",
                    "subscription_schedule.canceled",
                    "subscription_schedule.completed",
                    "subscription_schedule.created",
                    "subscription_schedule.expiring",
                    "subscription_schedule.released",
                    "subscription_schedule.updated",
                ],
                **args,
            ),
            transfers,
            IncrementalStripeStream(
                name="payment_intents",
                path="payment_intents",
                event_types=[
                    "payment_intent.amount_capturable_updated",
                    "payment_intent.canceled",
                    "payment_intent.created",
                    "payment_intent.partially_funded",
                    "payment_intent.payment_failed",
                    "payment_intent.processing",
                    "payment_intent.requires_action",
                    "payment_intent.succeeded",
                ],
                **args,
            ),
            IncrementalStripeStream(
                name="promotion_codes",
                path="promotion_codes",
                event_types=["promotion_code.created", "promotion_code.updated"],
                **args,
            ),
            IncrementalStripeStream(
                name="setup_intents",
                path="setup_intents",
                event_types=[
                    "setup_intent.canceled",
                    "setup_intent.created",
                    "setup_intent.requires_action",
                    "setup_intent.setup_failed",
                    "setup_intent.succeeded",
                ],
                **args,
            ),
            IncrementalStripeStream(
                name="cards", path="issuing/cards", event_types=["issuing_card.created", "issuing_card.updated"], **args
            ),
            IncrementalStripeStream(
                name="transactions",
                path="issuing/transactions",
                event_types=["issuing_transaction.created", "issuing_transaction.updated"],
                **args,
            ),
            IncrementalStripeStream(
                name="top_ups",
                path="topups",
                event_types=["topup.canceled", "topup.created", "topup.failed", "topup.reversed", "topup.succeeded"],
                **args,
            ),
            UpdatedCursorIncrementalStripeLazySubStream(
                name="application_fees_refunds",
                path=lambda self, stream_slice, *args, **kwargs: f"application_fees/{stream_slice['parent']['id']}/refunds",
                parent=application_fees,
                event_types=["application_fee.refund.updated"],
                sub_items_attr="refunds",
                **args,
            ),
            UpdatedCursorIncrementalStripeLazySubStream(
                name="bank_accounts",
                path=lambda self, stream_slice, *args, **kwargs: f"customers/{stream_slice['parent']['id']}/sources",
                parent=self.customers(expand_items=["data.sources"], **args),
                event_types=["customer.source.created", "customer.source.expiring", "customer.source.updated", "customer.source.deleted"],
                legacy_cursor_field=None,
                sub_items_attr="sources",
                extra_request_params={"object": "bank_account"},
                response_filter=lambda record: record["object"] == "bank_account",
                **args,
            ),
            ParentIncrementalStipeSubStream(
                name="checkout_sessions_line_items",
                path=lambda self, stream_slice, *args, **kwargs: f"checkout/sessions/{stream_slice['parent']['id']}/line_items",
                parent=checkout_sessions,
                expand_items=["data.discounts", "data.taxes"],
                cursor_field="checkout_session_updated",
                slice_data_retriever=lambda record, stream_slice: {
                    "checkout_session_id": stream_slice["parent"]["id"],
                    "checkout_session_expires_at": stream_slice["parent"]["expires_at"],
                    "checkout_session_created": stream_slice["parent"]["created"],
                    "checkout_session_updated": stream_slice["parent"]["updated"],
                    **record,
                },
                **args,
            ),
            StripeLazySubStream(
                name="invoice_line_items",
                path=lambda self, stream_slice, *args, **kwargs: f"invoices/{stream_slice['parent']['id']}/lines",
                parent=invoices,
                sub_items_attr="lines",
                slice_data_retriever=lambda record, stream_slice: {"invoice_id": stream_slice["parent"]["id"], **record},
                **args,
            ),
            subscription_items,
            StripeSubStream(
                name="transfer_reversals",
                path=lambda self, stream_slice, *args, **kwargs: f"transfers/{stream_slice['parent']['id']}/reversals",
                parent=transfers,
                **args,
            ),
            StripeSubStream(
                name="usage_records",
                path=lambda self, stream_slice, *args, **kwargs: f"subscription_items/{stream_slice['parent']['id']}/usage_record_summaries",
                parent=subscription_items,
                primary_key=None,
                **args,
            ),
        ]

        return [
<<<<<<< HEAD
            # Should hopefully align with https://github.com/airbytehq/airbyte/pull/32908
=======
>>>>>>> 6fb51a8f
            StreamFacade.create_from_stream(stream, self, entrypoint_logger, self._create_empty_state(), NoopCursor())
            if stream.name in self._streams_configured_as_full_refresh
            else stream
            for stream in streams
        ]

    def _create_empty_state(self) -> MutableMapping[str, Any]:
        # The state is known to be empty because concurrent CDK is currently only used for full refresh
        return {}

    @staticmethod
    def _start_date_to_timestamp(start_date: str) -> int:
        try:
            return pendulum.parse(start_date).int_timestamp
        except pendulum.parsing.exceptions.ParserError as e:
            message = f"Invalid start date {start_date}. Please use YYYY-MM-DDTHH:MM:SSZ format."
            raise AirbyteTracedException(
                message=message,
                internal_message=message,
                failure_type=FailureType.config_error,
            ) from e<|MERGE_RESOLUTION|>--- conflicted
+++ resolved
@@ -513,10 +513,6 @@
         ]
 
         return [
-<<<<<<< HEAD
-            # Should hopefully align with https://github.com/airbytehq/airbyte/pull/32908
-=======
->>>>>>> 6fb51a8f
             StreamFacade.create_from_stream(stream, self, entrypoint_logger, self._create_empty_state(), NoopCursor())
             if stream.name in self._streams_configured_as_full_refresh
             else stream
