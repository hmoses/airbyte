--- conflicted
+++ resolved
@@ -516,26 +516,25 @@
         return "products"
 
 
-<<<<<<< HEAD
 class ShippingRates(IncrementalStripeStream):
     """
     API docs: https://stripe.com/docs/api/shipping_rates/list
-=======
+    """
+    
+    cursor_field = "created"
+
+    def path(self, **kwargs):
+      return "shipping_rates"
+
 class Reviews(IncrementalStripeStream):
     """
     API docs: https://stripe.com/docs/api/radar/reviews/list
->>>>>>> 783f01c7
-    """
-
-    cursor_field = "created"
-
-    def path(self, **kwargs):
-<<<<<<< HEAD
-        return "shipping_rates"
-=======
+    """
+
+    cursor_field = "created"
+
+    def path(self, **kwargs):
         return "reviews"
-
->>>>>>> 783f01c7
 
 class Subscriptions(IncrementalStripeStream):
     """
