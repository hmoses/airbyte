--- conflicted
+++ resolved
@@ -60,12 +60,11 @@
       $ref: "*ref(definitions.base_retriever)"
       requester:
         $ref: "*ref(definitions.base_requester)"
-        request_options_provider:
-          request_parameters:
-            $ref: "*ref(definitions.common_parameters)"
-            q: "{{ config['query'] }}"
-            in: "{{ ','.join(config['in']) }}"
-            sortby: "{{ config['sortby'] }}"
+        request_parameters:
+          $ref: "*ref(definitions.common_parameters)"
+          q: "{{ config['query'] }}"
+          in: "{{ ','.join(config['in']) }}"
+          sortby: "{{ config['sortby'] }}"
   top_headlines_stream:
     schema_loader:
       $ref: "*ref(definitions.schema_loader)"
@@ -79,11 +78,10 @@
       $ref: "*ref(definitions.base_retriever)"
       requester:
         $ref: "*ref(definitions.base_requester)"
-        request_options_provider:
-          request_parameters:
-            $ref: "*ref(definitions.common_parameters)"
-            topic: "{{ config['top_headlines_topic'] }}"
-            q: "{{ config['top_headlines_query'] }}"
+        request_parameters:
+          $ref: "*ref(definitions.common_parameters)"
+          topic: "{{ config['top_headlines_topic'] }}"
+          q: "{{ config['top_headlines_query'] }}"
 
 streams:
   - "*ref(definitions.search_stream)"
@@ -194,100 +192,4 @@
             type:
               - "null"
               - string
-<<<<<<< HEAD
-            description: The home page of the source.
-
-definitions:
-  selector:
-    extractor:
-      field_pointer: ["articles"]
-  base_requester:
-    url_base: "https://gnews.io/api/v4"
-    http_method: "GET"
-    error_handler:
-      type: "CompositeErrorHandler"
-      error_handlers:
-        - response_filters:
-            - http_codes: [429]
-              action: RETRY
-          backoff_strategies:
-            - type: "ConstantBackoffStrategy"
-              backoff_time_in_seconds: 1.0
-        - response_filters:
-            - http_codes: [403]
-              action: RETRY
-          backoff_strategies:
-            - class_name: "source_gnews.WaitUntilMidnightBackoffStrategy"
-  base_retriever:
-    record_selector:
-      $ref: "*ref(definitions.selector)"
-    paginator:
-      type: NoPagination
-    stream_slicer:
-      type: "DatetimeStreamSlicer"
-      start_datetime:
-        datetime: "{{ config['start_date'] or ' '.join(day_delta(-7).split('.')[0].split('T')) }}"
-        datetime_format: "%Y-%m-%d %H:%M:%S"
-      end_datetime:
-        datetime: "{{ config['end_date'] or now_utc().strftime('%Y-%m-%d %H:%M:%S') }}"
-        datetime_format: "%Y-%m-%d %H:%M:%S"
-      step: "P1W"
-      datetime_format: "%Y-%m-%dT%H:%M:%SZ"
-      cursor_granularity: "PT1S"
-      cursor_field: "{{ options['stream_cursor_field'] }}"
-  common_parameters:
-    token: "{{ config['api_key'] }}"
-    lang: "{{ config['language'] }}"
-    country: "{{ config['country'] }}"
-    nullable: "{{ ','.join(config['nullable']) }}"
-    from: "{{ stream_slice['start_time'] }}"
-    to: "{{ stream_slice['end_time'] }}"
-  schema_loader:
-    type: InlineSchemaLoader
-  search_stream:
-    schema_loader:
-      $ref: "*ref(definitions.schema_loader)"
-      schema: "*ref(schemas.search_stream_schema)"
-    $options:
-      name: "search"
-      primary_key: "url"
-      path: "/search"
-      stream_cursor_field: "publishedAt"
-    retriever:
-      $ref: "*ref(definitions.base_retriever)"
-      requester:
-        $ref: "*ref(definitions.base_requester)"
-        request_parameters:
-          $ref: "*ref(definitions.common_parameters)"
-          q: "{{ config['query'] }}"
-          in: "{{ ','.join(config['in']) }}"
-          sortby: "{{ config['sortby'] }}"
-  top_headlines_stream:
-    schema_loader:
-      $ref: "*ref(definitions.schema_loader)"
-      schema: "*ref(schemas.top_headlines_stream_schema)"
-    $options:
-      name: "top_headlines"
-      primary_key: "url"
-      path: "/top-headlines"
-      stream_cursor_field: "publishedAt"
-    retriever:
-      $ref: "*ref(definitions.base_retriever)"
-      requester:
-        $ref: "*ref(definitions.base_requester)"
-        request_parameters:
-          $ref: "*ref(definitions.common_parameters)"
-          topic: "{{ config['top_headlines_topic'] }}"
-          q: "{{ config['top_headlines_query'] }}"
-
-streams:
-  - "*ref(definitions.search_stream)"
-  - "*ref(definitions.top_headlines_stream)"
-
-check:
-  stream_names:
-    - "search"
-    - "top_headlines"
-=======
-            description: The home page of the source.
->>>>>>> 290b16b0
+            description: The home page of the source.