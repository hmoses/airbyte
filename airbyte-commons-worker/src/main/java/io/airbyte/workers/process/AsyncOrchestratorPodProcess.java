--- conflicted
+++ resolved
@@ -350,12 +350,8 @@
         .withLabels(allLabels)
         .endMetadata()
         .withNewSpec()
-<<<<<<< HEAD
-        .withServiceAccount(this.serviceAccount).withAutomountServiceAccountToken(true)
-=======
-        .withServiceAccount("airbyte-admin")
+        .withServiceAccount(this.serviceAccount)
         .withAutomountServiceAccountToken(true)
->>>>>>> 9eca59e6
         .withRestartPolicy("Never")
         .withContainers(mainContainer)
         .withInitContainers(initContainer)
