--- conflicted
+++ resolved
@@ -207,7 +207,6 @@
       - MICRONAUT_ENVIRONMENTS=${CRON_MICRONAUT_ENVIRONMENTS}
     volumes:
       - workspace:${WORKSPACE_ROOT}
-<<<<<<< HEAD
   airbyte-connector-builder:
     image: airbyte/connector-builder:${VERSION}
     logging: *default-logging
@@ -217,7 +216,6 @@
       - 8080:80
     environment:
       - AIRBYTE_VERSION=${VERSION}
-=======
     networks:
       - airbyte_internal
   airbyte-proxy:
@@ -235,7 +233,6 @@
     depends_on:
       - webapp
       - server
->>>>>>> f861a758
 volumes:
   workspace:
     name: ${WORKSPACE_DOCKER_MOUNT}
